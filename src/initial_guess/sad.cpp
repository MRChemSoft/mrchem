--- conflicted
+++ resolved
@@ -106,11 +106,7 @@
     initial_guess::sad::project_atomic_densities(prec, rho_j, nucs, screen);
 
     // Compute XC density
-<<<<<<< HEAD
-    Density &rho_xc = XC.getDensity(DensityType::Total);
-=======
     Density &rho_xc = XC_.getDensity(DensityType::Total);
->>>>>>> 9fefd70d
     mrcpp::deep_copy(rho_xc, rho_j);
     if (plevel == 1) mrcpp::print::time(1, "Projecting GTO density", t_lap);
 
@@ -196,11 +192,7 @@
 
 
     // Compute XC density
-<<<<<<< HEAD
-    Density &rho_xc = XC.getDensity(DensityType::Total);
-=======
     Density &rho_xc = XC_.getDensity(DensityType::Total);
->>>>>>> 9fefd70d
     mrcpp::deep_copy(rho_xc, rho_j);
     if (plevel == 1) mrcpp::print::time(1, "Projecting GTO density", t_lap);
 
@@ -221,10 +213,6 @@
     // Compute Fock matrix
     mrcpp::print::header(2, "Diagonalizing Fock matrix");
     ComplexMatrix U = initial_guess::core::diagonalize(Psi, p, V);
-<<<<<<< HEAD
-
-=======
->>>>>>> 9fefd70d
     // Rotate orbitals and fill electrons by Aufbau
     t_lap.start();
     auto Phi_a = orbital::disjoin(Phi, SPIN::Alpha);
@@ -326,8 +314,8 @@
     mrcpp::print::separator(2, '-');
     println(2, o_row.str());
     mrcpp::print::separator(2, '-');
-    print_utils::qmfunction(0, "Local density", rho_loc, t_loc);
-    print_utils::qmfunction(0, "Allreduce density", rho_tot, t_com);
+    print_utils::qmfunction(2, "Local density", rho_loc, t_loc);
+    print_utils::qmfunction(2, "Allreduce density", rho_tot, t_com);
     mrcpp::print::footer(2, t_tot, 2);
 }
 
