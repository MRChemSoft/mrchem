/*
 * MRChem, a numerical real-space code for molecular electronic structure
 * calculations within the self-consistent field (SCF) approximations of quantum
 * chemistry (Hartree-Fock and Density Functional Theory).
 * Copyright (C) 2023 Stig Rune Jensen, Luca Frediani, Peter Wind and contributors.
 *
 * This file is part of MRChem.
 *
 * MRChem is free software: you can redistribute it and/or modify
 * it under the terms of the GNU Lesser General Public License as published by
 * the Free Software Foundation, either version 3 of the License, or
 * (at your option) any later version.
 *
 * MRChem is distributed in the hope that it will be useful,
 * but WITHOUT ANY WARRANTY; without even the implied warranty of
 * MERCHANTABILITY or FITNESS FOR A PARTICULAR PURPOSE.  See the
 * GNU Lesser General Public License for more details.
 *
 * You should have received a copy of the GNU Lesser General Public License
 * along with MRChem.  If not, see <https://www.gnu.org/licenses/>.
 *
 * For information on the complete list of contributors to MRChem, see:
 * <https://mrchem.readthedocs.io/>
 */

#include <MRCPP/MWOperators>
#include <MRCPP/Parallel>
#include <MRCPP/Printer>
#include <MRCPP/Timer>
#include <MRCPP/utils/details.h>

#include "core.h"
#include "gto.h"
#include "sad.h"

#include "chemistry/Nucleus.h"

#include "utils/print_utils.h"

#include "qmfunctions/Orbital.h"
#include "qmfunctions/density_utils.h"
#include "qmfunctions/orbital_utils.h"

#include "qmoperators/one_electron/KineticOperator.h"
#include "qmoperators/one_electron/NuclearOperator.h"
#include "qmoperators/two_electron/CoulombOperator.h"
#include "qmoperators/two_electron/XCOperator.h"

#include "mrdft/Factory.h"


using mrcpp::Printer;
using mrcpp::Timer;

namespace mrchem {

namespace initial_guess {
namespace sad {

void project_atomic_densities(double prec, Density &rho_tot, const Nuclei &nucs, double screen = -1.0);

} // namespace sad
} // namespace initial_guess

bool initial_guess::sad::setup(OrbitalVector &Phi, double prec, double screen, const Nuclei &nucs, int zeta) {
    if (Phi.size() == 0) return false;
    

    auto restricted = (orbital::size_singly(Phi)) ? false : true;
    mrcpp::print::separator(0, '~');
    print_utils::text(0, "Calculation ", "Compute initial orbitals");
    print_utils::text(0, "Method      ", "Diagonalize SAD Hamiltonian");
    print_utils::text(0, "Precision   ", print_utils::dbl_to_str(prec, 5, true));
    print_utils::text(0, "Screening   ", print_utils::dbl_to_str(screen, 5, true) + " StdDev");
    print_utils::text(0, "Restricted  ", (restricted) ? "True" : "False");
    print_utils::text(0, "Functional  ", "LDA (SVWN5)");
    print_utils::text(0, "XC Library  ", (mrdft::Factory::libxc) ? "LibXC" : "XCFun");
    print_utils::text(0, "AO basis    ", "Hydrogenic orbitals");
    print_utils::text(0, "Zeta quality", std::to_string(zeta));
    mrcpp::print::separator(0, '~', 2);

    // Make Fock operator contributions
    Timer t_tot, t_lap;
    auto P_p = std::make_shared<mrcpp::PoissonOperator>(*MRA, prec);
    auto D_p = std::make_shared<mrcpp::ABGVOperator<3>>(*MRA, 0.0, 0.0);

    mrdft::Factory xc_factory(*MRA);
    xc_factory.setSpin(false);
    xc_factory.setFunctional("SLATERX", 1.0);
    xc_factory.setFunctional("VWN5C", 1.0);
    auto mrdft_p = xc_factory.build();

    MomentumOperator p(D_p);
    NuclearOperator V_nuc(nucs, prec);
    CoulombOperator J(P_p);
    XCOperator XC_(mrdft_p);
    RankZeroOperator V = V_nuc + J + XC_;

    auto plevel = Printer::getPrintLevel();
    if (plevel == 1) mrcpp::print::header(1, "SAD Initial Guess");
    if (plevel == 1) mrcpp::print::time(1, "Initializing operators", t_lap);

    // Compute Coulomb density
    t_lap.start();
    Density &rho_j = J.getDensity();
    initial_guess::sad::project_atomic_densities(prec, rho_j, nucs, screen);

    // Compute XC density
<<<<<<< HEAD
    Density &rho_xc = XC_.getDensity(DensityType::Total);
    mrcpp::cplxfunc::deep_copy(rho_xc, rho_j);
=======
    Density &rho_xc = XC.getDensity(DensityType::Total);
    mrcpp::deep_copy(rho_xc, rho_j);
>>>>>>> a2a65f37
    if (plevel == 1) mrcpp::print::time(1, "Projecting GTO density", t_lap);

    // Project AO basis of hydrogen functions
    t_lap.start();
    OrbitalVector Psi;
    initial_guess::core::project_ao(Psi, prec, nucs, zeta);
    if (plevel == 1) mrcpp::print::time(1, "Projecting Hydrogen AOs", t_lap);

    if (plevel == 2) mrcpp::print::header(2, "Building Fock operator");
    t_lap.start();
    p.setup(prec);
    V.setup(prec);
    if (plevel == 2) mrcpp::print::footer(2, t_lap, 2);
    if (plevel == 1) mrcpp::print::time(1, "Building Fock operator", t_lap);

    // Compute Fock matrix
    mrcpp::print::header(2, "Diagonalizing Fock matrix");
    ComplexMatrix U = initial_guess::core::diagonalize(Psi, p, V);

    // Rotate orbitals and fill electrons by Aufbau
    t_lap.start();
    auto Phi_a = orbital::disjoin(Phi, SPIN::Alpha);
    auto Phi_b = orbital::disjoin(Phi, SPIN::Beta);
    initial_guess::core::rotate_orbitals(Phi, prec, U, Psi);
    initial_guess::core::rotate_orbitals(Phi_a, prec, U, Psi);
    initial_guess::core::rotate_orbitals(Phi_b, prec, U, Psi);
    Phi = orbital::adjoin(Phi, Phi_a);
    Phi = orbital::adjoin(Phi, Phi_b);
    p.clear();
    V.clear();

    mrcpp::print::footer(2, t_tot, 2);
    if (plevel == 1) mrcpp::print::footer(1, t_tot, 2);
    return true;
}



bool initial_guess::sad::setup(OrbitalVector &Phi, double prec, double screen, const Nuclei &nucs) {
    if (Phi.size() == 0) return false;


    auto restricted = (orbital::size_singly(Phi)) ? false : true;
    mrcpp::print::separator(0, '~');
    print_utils::text(0, "Calculation ", "Compute initial orbitals");
    print_utils::text(0, "Method      ", "Diagonalize SAD Hamiltonian");
    print_utils::text(0, "Precision   ", print_utils::dbl_to_str(prec, 5, true));
    print_utils::text(0, "Screening   ", print_utils::dbl_to_str(screen, 5, true) + " StdDev");
    print_utils::text(0, "Restricted  ", (restricted) ? "True" : "False");
    print_utils::text(0, "Functional  ", "LDA (SVWN5)");
    print_utils::text(0, "XC Library  ", (mrdft::Factory::libxc) ? "LibXC" : "XCFun");
    print_utils::text(0, "AO basis    ", "3-21G");
    mrcpp::print::separator(0, '~', 2);

    // Make Fock operator contributions
    Timer t_tot, t_lap;
    auto P_p = std::make_shared<mrcpp::PoissonOperator>(*MRA, prec);
    auto D_p = std::make_shared<mrcpp::ABGVOperator<3>>(*MRA, 0.0, 0.0);

    mrdft::Factory xc_factory(*MRA);
    xc_factory.setSpin(false);
    xc_factory.setFunctional("SLATERX", 1.0);
    xc_factory.setFunctional("VWN5C", 1.0);
    auto mrdft_p = xc_factory.build();

    MomentumOperator p(D_p);
    NuclearOperator V_nuc(nucs, prec);
    CoulombOperator J(P_p);
    XCOperator XC_(mrdft_p);
    RankZeroOperator V = V_nuc + J + XC_;


    auto plevel = Printer::getPrintLevel();

    if (plevel == 1) mrcpp::print::header(1, "SAD Initial Guess");
    if (plevel == 1) mrcpp::print::time(1, "Initializing operators", t_lap);

    // Compute Coulomb density
    t_lap.start();
    Density &rho_j = J.getDensity();
    initial_guess::sad::project_atomic_densities(prec, rho_j, nucs, screen);


    // Compute XC density
<<<<<<< HEAD
    Density &rho_xc = XC_.getDensity(DensityType::Total);
    mrcpp::cplxfunc::deep_copy(rho_xc, rho_j);
=======
    Density &rho_xc = XC.getDensity(DensityType::Total);
    mrcpp::deep_copy(rho_xc, rho_j);
>>>>>>> a2a65f37
    if (plevel == 1) mrcpp::print::time(1, "Projecting GTO density", t_lap);


    // Project AO basis of hydrogen functions
    t_lap.start();
    OrbitalVector Psi;
    initial_guess::gto::project_ao(Psi, prec, nucs);
    if (plevel == 1) mrcpp::print::time(1, "Projecting GTO AOs", t_lap);
    if (plevel == 2) mrcpp::print::header(2, "Building Fock operator");
    t_lap.start();
    p.setup(prec);
    V.setup(prec);
    if (plevel == 2) mrcpp::print::footer(2, t_lap, 2);
    if (plevel == 1) mrcpp::print::time(1, "Building Fock operator", t_lap);
    

    // Compute Fock matrix
    mrcpp::print::header(2, "Diagonalizing Fock matrix");
    ComplexMatrix U = initial_guess::core::diagonalize(Psi, p, V);
<<<<<<< HEAD


=======
>>>>>>> a2a65f37
    // Rotate orbitals and fill electrons by Aufbau
    t_lap.start();
    auto Phi_a = orbital::disjoin(Phi, SPIN::Alpha);
    auto Phi_b = orbital::disjoin(Phi, SPIN::Beta);
    initial_guess::core::rotate_orbitals(Phi, prec, U, Psi);
    initial_guess::core::rotate_orbitals(Phi_a, prec, U, Psi);
    initial_guess::core::rotate_orbitals(Phi_b, prec, U, Psi);
    Phi = orbital::adjoin(Phi, Phi_a);
    Phi = orbital::adjoin(Phi, Phi_b);
    p.clear();
    V.clear();

    mrcpp::print::footer(2, t_tot, 2);
    if (plevel == 1) mrcpp::print::footer(1, t_tot, 2);


    return true;
}

void initial_guess::sad::project_atomic_densities(double prec, Density &rho_tot, const Nuclei &nucs, double screen) {

    auto pprec = Printer::getPrecision();
    auto w0 = Printer::getWidth() - 1;
    auto w1 = 5;
    auto w2 = 8;
    auto w3 = w0 / 3;
    auto w4 = w0 - (w1 + w2 + 2 * w3);

    std::stringstream o_head;
    o_head << std::setw(w1) << "N";
    o_head << std::setw(w2) << "Atom";
    o_head << std::setw(w4) << " ";
    o_head << std::setw(w3) << "Nuclear charge";
    o_head << std::setw(w3) << "Electron charge";

    mrcpp::print::header(2, "Projecting GTO density");
    println(2, o_head.str());
    mrcpp::print::separator(2, '-');

    auto crop_prec = (mrcpp::mpi::numerically_exact) ? -1.0 : prec;
    std::string sad_path;
    for (auto n : {sad_basis_source_dir(), sad_basis_install_dir()}) {
        auto trimmed = print_utils::rtrim_copy(n);
        if (mrcpp::details::directory_exists(trimmed)) {
            sad_path = trimmed;
            break;
        }
    }

    Timer t_tot;
    Density rho_loc(false);
    rho_loc.alloc(1);
    rho_loc.real().setZero();

    Timer t_loc;
    auto N_nucs = nucs.size();
    DoubleVector charges = DoubleVector::Zero(2 * N_nucs);
    for (int k = 0; k < N_nucs; k++) {
        if (mrcpp::mpi::wrk_rank != k % mrcpp::mpi::wrk_size) continue;

        const std::string &sym = nucs[k].getElement().getSymbol();
        std::stringstream o_bas, o_dens;
        o_bas << sad_path << "/" << sym << ".bas";
        o_dens << sad_path << "/" << sym << ".dens";

        Density rho_k = initial_guess::gto::project_density(prec, nucs[k], o_bas.str(), o_dens.str(), screen);
        rho_loc.add(1.0, rho_k);
        rho_loc.crop(crop_prec);

        charges[k] = nucs[k].getCharge();
        charges[N_nucs + k] = rho_k.integrate().real();
    }

    t_loc.stop();
    Timer t_com;
    mrcpp::mpi::allreduce_vector(charges, mrcpp::mpi::comm_wrk);
    density::allreduce_density(prec, rho_tot, rho_loc);
    t_com.stop();

    for (int k = 0; k < N_nucs; k++) {
        std::stringstream o_row;
        o_row << std::setw(w1) << k;
        o_row << std::setw(w2) << nucs[k].getElement().getSymbol();
        o_row << std::setw(w4) << " ";
        o_row << std::setw(w3) << print_utils::dbl_to_str(charges[k], 2 * pprec, false);
        o_row << std::setw(w3) << print_utils::dbl_to_str(charges[N_nucs + k], 2 * pprec, false);
        println(2, o_row.str());
    }

    auto tot_nuc = charges.segment(0, N_nucs).sum();
    auto tot_rho = charges.segment(N_nucs, N_nucs).sum();

    std::stringstream o_row;
    o_row << " Total charge";
    o_row << std::string(w1 + w2 + w4 - 13, ' ');
    o_row << std::setw(w3) << print_utils::dbl_to_str(tot_nuc, 2 * pprec, false);
    o_row << std::setw(w3) << print_utils::dbl_to_str(tot_rho, 2 * pprec, false);

    mrcpp::print::separator(2, '-');
    println(2, o_row.str());
    mrcpp::print::separator(2, '-');
    print_utils::qmfunction(0, "Local density", rho_loc, t_loc);
    print_utils::qmfunction(0, "Allreduce density", rho_tot, t_com);
    mrcpp::print::footer(2, t_tot, 2);
}

} // namespace mrchem<|MERGE_RESOLUTION|>--- conflicted
+++ resolved
@@ -106,13 +106,8 @@
     initial_guess::sad::project_atomic_densities(prec, rho_j, nucs, screen);
 
     // Compute XC density
-<<<<<<< HEAD
     Density &rho_xc = XC_.getDensity(DensityType::Total);
     mrcpp::cplxfunc::deep_copy(rho_xc, rho_j);
-=======
-    Density &rho_xc = XC.getDensity(DensityType::Total);
-    mrcpp::deep_copy(rho_xc, rho_j);
->>>>>>> a2a65f37
     if (plevel == 1) mrcpp::print::time(1, "Projecting GTO density", t_lap);
 
     // Project AO basis of hydrogen functions
@@ -197,13 +192,8 @@
 
 
     // Compute XC density
-<<<<<<< HEAD
     Density &rho_xc = XC_.getDensity(DensityType::Total);
     mrcpp::cplxfunc::deep_copy(rho_xc, rho_j);
-=======
-    Density &rho_xc = XC.getDensity(DensityType::Total);
-    mrcpp::deep_copy(rho_xc, rho_j);
->>>>>>> a2a65f37
     if (plevel == 1) mrcpp::print::time(1, "Projecting GTO density", t_lap);
 
 
@@ -223,11 +213,6 @@
     // Compute Fock matrix
     mrcpp::print::header(2, "Diagonalizing Fock matrix");
     ComplexMatrix U = initial_guess::core::diagonalize(Psi, p, V);
-<<<<<<< HEAD
-
-
-=======
->>>>>>> a2a65f37
     // Rotate orbitals and fill electrons by Aufbau
     t_lap.start();
     auto Phi_a = orbital::disjoin(Phi, SPIN::Alpha);
