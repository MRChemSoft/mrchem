--- conflicted
+++ resolved
@@ -176,14 +176,12 @@
                 for (int j = 0; j < nOut; j++) out(i, j) = out_row(j);
             }
         }
-<<<<<<< HEAD
-=======
+
         if (calc) {
             inp_row = inp.row(i);
             xcfun_eval(xcfun.get(), inp_row.data(), out_row.data());
             out.row(i) = out_row;
         }
->>>>>>> a2a65f37
     }
     if (libxc) return out_libxc;
     return out;
