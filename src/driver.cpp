--- conflicted
+++ resolved
@@ -117,12 +117,8 @@
 bool guess_orbitals(const json &input, Molecule &mol);
 bool guess_energy(const json &input, Molecule &mol, FockBuilder &F);
 void write_orbitals(const json &input, Molecule &mol);
-<<<<<<< HEAD
 void write_orbitals_txt(const json &input, Molecule &mol);
-void calc_properties(const json &input, Molecule &mol);
-=======
 void calc_properties(const json &input, Molecule &mol, const json &json_fock);
->>>>>>> ae097368
 void plot_quantities(const json &input, Molecule &mol);
 } // namespace scf
 
@@ -643,7 +639,7 @@
             mrchem::density::compute(prec, rho, Phi, DensityType::Total);
             Eigen::VectorXd charges = Eigen::VectorXd::Zero(mol.getNNuclei());
             for (int i = 0; i < mol.getNNuclei(); i++) {
-                if ( ! mrcpp::mpi::my_orb(i) ) continue; // my_orb also works for atoms.
+                if ( ! mrcpp::mpi::my_func(i) ) continue; // my_orb also works for atoms.
                 double charge = partitioner.getHirshfeldPartitionIntegral(i, rho, prec);
                 charge = - charge + mol.getNuclei()[i].getCharge();
                 charges(i) = charge;
