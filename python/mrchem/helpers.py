--- conflicted
+++ resolved
@@ -53,12 +53,8 @@
     # ZORA
     if user_dict["WaveFunction"]["relativity"].lower() == "zora":
         fock_dict["zora_operator"] = {
-<<<<<<< HEAD
             "light_speed": user_dict["Constants"]["light_speed"],
             "derivative": user_dict["Derivatives"]["zora"],
-=======
-            "light_speed": user_dict["ZORA"]["light_speed"],
->>>>>>> baf2a2ad
             "include_nuclear": user_dict["ZORA"]["include_nuclear"],
             "include_coulomb": user_dict["ZORA"]["include_coulomb"],
             "include_xc": user_dict["ZORA"]["include_xc"]
@@ -215,15 +211,8 @@
         "final_prec": final_prec,
         "energy_thrs": scf_dict["energy_thrs"],
         "orbital_thrs": scf_dict["orbital_thrs"],
-<<<<<<< HEAD
-        "helmholtz_prec": user_dict["Precisions"]["helmholtz_prec"],
-        "proj_prec": user_dict["Precisions"]["nuclear_prec"],
-        "smooth_prec": user_dict["Precisions"]["nuclear_prec"],
-        "shared_memory": user_dict["MPI"]["share_nuclear_potential"],
-        "derivative": user_dict["Derivatives"]["kinetic"]
-=======
         "helmholtz_prec": user_dict["Precisions"]["helmholtz_prec"]
->>>>>>> baf2a2ad
+        "helmholtz_prec": user_dict["Precisions"]["helmholtz_prec"]
     }
     return solver_dict
 
