# -*- coding: utf-8 -*-
#
# parselglossy -- Generic input parsing library, speaking in tongues
# Copyright (C) 2020 Roberto Di Remigio, Radovan Bast, and contributors.
#
# This file is part of parselglossy.
#
# Permission is hereby granted, free of charge, to any person obtaining a copy
# of this software and associated documentation files (the "Software"), to deal
# in the Software without restriction, including without limitation the rights
# to use, copy, modify, merge, publish, distribute, sublicense, and/or sell
# copies of the Software, and to permit persons to whom the Software is
# furnished to do so, subject to the following conditions:
#
# The above copyright notice and this permission notice shall be included in
# all copies or substantial portions of the Software.
#
# THE SOFTWARE IS PROVIDED "AS IS", WITHOUT WARRANTY OF ANY KIND, EXPRESS OR
# IMPLIED, INCLUDING BUT NOT LIMITED TO THE WARRANTIES OF MERCHANTABILITY,
# FITNESS FOR A PARTICULAR PURPOSE AND NONINFRINGEMENT. IN NO EVENT SHALL THE
# AUTHORS OR COPYRIGHT HOLDERS BE LIABLE FOR ANY CLAIM, DAMAGES OR OTHER
# LIABILITY, WHETHER IN AN ACTION OF CONTRACT, TORT OR OTHERWISE, ARISING FROM,
# OUT OF OR IN CONNECTION WITH THE SOFTWARE OR THE USE OR OTHER DEALINGS IN THE
# SOFTWARE.
#
# For information on the complete list of contributors to the
# parselglossy library, see: <http://parselglossy.readthedocs.io/>
#

"""Getkw grammar generation."""

from .atoms import (
    bool_t,
    complex_t,
    data_t,
    float_t,
    fortran_style_comment,
    int_t,
    make_list_t,
    quoted_str_t,
    unquoted_str_t,
)

<<<<<<< HEAD
# Import local copy
from . import pyparsing as pp  # type: ignore
=======
try:
    import pyparsing as pp
    if pp.__version__.split(".")[0] < "3":
       # Import local copy
       from . import pyparsing as pp  # type: ignore
except ImportError:
    # Import local copy
    from . import pyparsing as pp  # type: ignore
>>>>>>> bffd405b


def grammar(*, has_complex: bool = False) -> pp.ParserElement:
    """The Getkw recursive grammar.

    Parameters
    ----------
    has_complex: bool
        Whether to include complex numbers. Defaults to `False`.

    Returns
    -------
    A parsing grammar.
    """

    EQ, COMMA = map(pp.Suppress, "=,")
    LBRACE, RBRACE = map(pp.Suppress, "{}")

    # Define key
    key = pp.Word(pp.alphas + "_<>", pp.alphanums + "_<>")

    # A scalar value (bool, int, float, str)
    if has_complex:
        scalar = quoted_str_t ^ complex_t ^ float_t ^ int_t ^ bool_t ^ unquoted_str_t
    else:
        scalar = quoted_str_t ^ float_t ^ int_t ^ bool_t ^ unquoted_str_t
    # Coerce lists to be lists
    list_t = make_list_t(scalar)
    list_t.set_parse_action(lambda t: [t])

    # Define key-value pairs, i.e. our keywords
    pair = pp.Group(key + EQ + list_t) | pp.Group(key + EQ + scalar)

    # Define values and section recursively
    section = pp.Forward()
    values = pp.Forward()
    section << pp.Group(key + LBRACE + values + RBRACE)
    values << pp.Dict(pp.OneOrMore(section | data_t | pair))

    # Define input
    retval = pp.Dict(pp.OneOrMore(section) | pp.OneOrMore(values))

    # Ignore Python (#), C/C++ (/* */ and //), and Fortran (!) style comments
    comment = pp.cpp_style_comment | pp.python_style_comment | fortran_style_comment
    retval.ignore(comment)

    return retval


from pathlib import Path
from typing import Union

from .exceptions import ParselglossyError
from .utils import JSONDict, flatten_list, dict_to_list


def parse_string_to_dict(lexer: "pp.ParserElement", s: str) -> JSONDict:
    """Helper function around parseString(s).asDict()
    that checks whether some keywords or sections were accidentally
    repeated and shadowing earlier keywords/sections.

    Parameters
    ----------
    lexer : pp.ParserElement
         Nested dictionary
    s : str
         String to parse

    Returns
    -------
    tokes_dict: JSONDict
         Dictionary of tokens

    Raises
    ------
    :exc:`ParselglossyError`
    """
    tokens_dict = lexer.parseString(s).asDict()  # type: JSONDict
    tokens_list = lexer.parseString(s).asList()  # type: List[Any]
    if flatten_list(tokens_list) != flatten_list(dict_to_list(tokens_dict)):
        raise ParselglossyError("A keyword is repeated. Please check your input.")
    return tokens_dict<|MERGE_RESOLUTION|>--- conflicted
+++ resolved
@@ -41,10 +41,6 @@
     unquoted_str_t,
 )
 
-<<<<<<< HEAD
-# Import local copy
-from . import pyparsing as pp  # type: ignore
-=======
 try:
     import pyparsing as pp
     if pp.__version__.split(".")[0] < "3":
@@ -53,7 +49,6 @@
 except ImportError:
     # Import local copy
     from . import pyparsing as pp  # type: ignore
->>>>>>> bffd405b
 
 
 def grammar(*, has_complex: bool = False) -> pp.ParserElement:
