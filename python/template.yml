keywords:
  - name: world_prec
    type: float
    predicates:
      - 1.0e-10 < value < 1.0
    docstring: |
      Overall relative precision in the calculation.
  - name: world_size
    type: int
    default: -1
    predicates:
      - value <= 10
    docstring: |
      Total size of computational domain given as 2**(``world_size``). Always cubic
      and symmetric around the origin. Negative value means it will be computed
      from the molecular geometry.
  - name: world_unit
    type: str
    default: bohr
    predicates:
      - value.lower() in ["bohr", "angstrom"]
    docstring: |
      Length unit for *all* coordinates given in user input. Everything will be
      converted to atomic units (bohr) before the main executable is launched,
      so the JSON input is *always* given in bohrs.
  - name: world_origin
    type: List[float]
    default: [0.0, 0.0, 0.0]
    predicates:
      - len(value) == 3
    docstring: |
      Global gauge origin of the calculation.
sections:
  - name: Precisions
    docstring: |
      Define specific precision parameters.
    keywords:
      - name: nuclear_prec
        type: float
        default: user['world_prec']
        predicates:
          - 1.0e-10 < value < 1.0
        docstring: |
          Precision parameter used in smoothing and projection of nuclear potential.
      - name: poisson_prec
        type: float
        default: user['world_prec']
        predicates:
          - 1.0e-10 < value < 1.0
        docstring: |
          Precision parameter used in construction of Poisson operators.
      - name: exchange_prec
        type: float
        default: -1.0
        docstring: |
          Precision parameter used in construction of Exchange operators.
          Negative value means it will follow the dynamic precision in SCF.
      - name: helmholtz_prec
        type: float
        default: -1.0
        docstring: |
          Precision parameter used in construction of Helmholtz operators.
          Negative value means it will follow the dynamic precision in SCF.
  - name: Printer
    docstring: |
      Define variables for printed output.
    keywords:
      - name: print_level
        type: int
        default: 0
        docstring: |
          Level of detail in the written output. Level 0 for production
          calculations, negative level for complete silence.
      - name: print_mpi
        type: bool
        default: false
        docstring: |
          Write separate output from each MPI to file called ``<file_name>-<mpi-rank>.out``.
      - name: print_prec
        type: int
        default: 6
        predicates:
          - 0 < value < 10
        docstring: |
          Number of digits in property output (energies will get twice this
          number of digits).
      - name: print_width
        type: int
        default: 75
        predicates:
          - 50 < value < 100
        docstring: |
          Line width of printed output (in number of characters).
      - name: print_constants
        type: bool
        default: false
        docstring: |
          Print table of physical constants used by MRChem.
  - name: Plotter
    docstring: |
      Give details regarding the density and orbital plots. Three types of
      plots are available, line, surface and cube, and the plotting ranges
      are defined by three vectors (A, B and C) and an origin (O):
      ``line``: plots on line spanned by A, starting from O.
      ``surf``: plots on surface spanned by A and B, starting from O.
      ``cube``: plots on volume spanned by A, B and C, starting from O.
    keywords:
      - name: path
        type: str
        default: plots
        predicates:
          - value[-1] != '/'
        docstring: |
          File path to plot directory.
      - name: type
        type: str
        default: cube
        predicates:
          - value.lower() in ['line', 'surf', 'cube']
        docstring: |
          Type of plot: line (1D), surface (2D) or cube (3D).
      - name: points
        type: List[int]
        default: [20, 20, 20]
        predicates:
          - all(p > 0 for p in value)
          - not (user['Plotter']['type'] == 'line' and len(value) < 1)
          - not (user['Plotter']['type'] == 'surf' and len(value) < 2)
          - not (user['Plotter']['type'] == 'cube' and len(value) < 3)
        docstring: |
          Number of points in each direction on the cube grid.
      - name: O
        type: List[float]
        default: [0.0, 0.0, 0.0]
        predicates:
          - len(value) == 3
        docstring: |
          Origin of plotting ranges.
      - name: A
        type: List[float]
        default: [1.0, 0.0, 0.0]
        predicates:
          - len(value) == 3
        docstring: |
          First boundary vector for plot.
      - name: B
        type: List[float]
        default: [0.0, 1.0, 0.0]
        predicates:
          - len(value) == 3
        docstring: |
          Second boundary vector for plot.
      - name: C
        type: List[float]
        default: [0.0, 0.0, 1.0]
        predicates:
          - len(value) == 3
        docstring: |
          Third boundary vector for plot.
  - name: MPI
    docstring: |
      Define MPI related parameters.
    keywords:
      - name: numerically_exact
        type: bool
        default: false
        docstring: |
          This will use MPI algorithms that guarantees that the output is
          invariant wrt the number of MPI processes.
      - name: shared_memory_size
        type: int
        default: 10000
        docstring: |
          Size (MB) of the MPI shared memory blocks of each shared function.
      - name: share_nuclear_potential
        type: bool
        default: false
        docstring: |
          This will use MPI shared memory for the nuclear potential.
      - name: share_coulomb_potential
        type: bool
        default: false
        docstring: |
          This will use MPI shared memory for the Coulomb potential.
      - name: share_xc_potential
        type: bool
        default: false
        docstring: |
          This will use MPI shared memory for the exchange-correlation potential.
      - name: bank_size
        type: int
        default: -1
        docstring: |
          Number of MPI processes exclusively dedicated to manage orbital bank.
      - name: omp_threads
        type: int
        default: -1
        docstring: |
          Force the number of omp threads (leave default is better).
  - name: Basis
    docstring: |
      Define polynomial basis.
    keywords:
      - name: order
        type: int
        default: -1
        docstring: |
          Polynomial order of multiwavelet basis. Negative value means it will
          be set automatically based on the world precision.
      - name: type
        type: str
        default: interpolating
        predicates:
          - value.lower() in ['interpolating', 'legendre']
        docstring: |
          Polynomial type of multiwavelet basis.
  - name: Derivatives
    docstring: |
      Define various derivative operators used in the code.
    keywords:
      - name: kinetic
        type: str
        default: abgv_55
        docstring: |
          Derivative used in kinetic operator.
      - name: h_b_dip
        type: str
        default: abgv_00
        docstring: |
          Derivative used in magnetic dipole operator.
      - name: h_m_pso
        type: str
        default: abgv_00
        docstring: |
          Derivative used in paramagnetic spin-orbit operator.
      - name: zora
        type: str
        default: abgv_00
        docstring: |
          Derivative used ZORA potential.
  - name: Molecule
    docstring: |
      Define molecule.
    keywords:
      - name: charge
        type: int
        default: 0
        docstring: |
          Total charge of molecule.
      - name: multiplicity
        type: int
        default: 1
        predicates:
          - value > 0
        docstring: |
          Spin multiplicity of molecule.
      - name: translate
        type: bool
        default: false
        docstring: |
          Translate coordinates such that center of mass coincides with
          the global gauge origin.
      - name: coords
        type: str
        docstring: |
          Coordinates in xyz format. Atoms can be given either using atom symbol or
          atom number
  - name: WaveFunction
    docstring: |
      Define the wavefunction method.
    keywords:
      - name: method
        type: str
        predicates:
          - value.lower() in ['core', 'hartree', 'hf', 'hartreefock', 'hartree-fock',
            'dft', 'lda', 'svwn3', 'svwn5', 'pbe', 'pbe0', 'bpw91', 'bp86', 'b3p86',
            'b3p86-g', 'blyp', 'b3lyp', 'b3lyp-g', 'olyp', 'kt1', 'kt2', 'kt3']
        docstring: |
          Wavefunction method. See predicates for valid methods. ``hf``,
          ``hartreefock`` and ``hartree-fock`` all mean the same thing, while ``lda``
          is an alias for ``svwn5``. You can set a non-standard DFT functional
          (e.g. varying the amount of exact exchange) by choosing ``dft`` and
          specifing the functional(s) in the ``DFT`` section below.
      - name: restricted
        type: bool
        default: true
        docstring: |
          Use spin restricted wavefunction.
      - name: relativity
        type: str
        default: none
        predicates:
          - value.lower() in ['none', 'zora', 'nzora']
        docstring: |
          Set method for relativistic treatment. ``ZORA`` for fully self-consistent ZORA potential, by default
          including all potentials (``V_nuc``, ``J``, ``V_xc``) but this can be overwritten in the ``ZORA`` section.
          ``nZORA`` is shortcut for nuclear-ZORA, i.e. only ``V_nuc`` is included (this keyword takes precedence
          over keywords in the ``ZORA`` section).
      - name: environment
        type: str
        default: none
        predicates:
          - value.lower() in ['none', 'pcm', 'pcm_pb', 'pcm_lpb']
        docstring: |
          Set method for treatment of environment. ``none`` for vacuum calculation. ``PCM`` for Polarizable Continuum Model,
          which will activate the ``PCM`` input section for further parametrization options. The ``PB`` and ``LPB`` variants add the
          Poisson-Boltzmann and Linearized Poisson-Boltzmann solvers, respectively.
      - name: nuclear_model
        type: str
        default: point_like
        predicates:
          - value.lower() in ['point_like', 'point_parabola', 'point_minimal', 'finite_gaussian',
            'finite_sphere']
        docstring: |
          Type of nucleus model.
          Point-like (numerical smoothing): HFYGB (default), parabola or minimal.
          Finite models (physical smoothing): Gaussian or Homogeneous sphere
          Finite models are derived from nuclear RMS radius, Visscher (1997)
  - name: ZORA
    docstring: |
      Define required parameters for the ZORA Hamiltonian.
    keywords:
      - name: include_nuclear
        type: bool
        default: true
        docstring: |
          Include the nuclear potential ``V_nuc`` in the ZORA potential.
      - name: include_coulomb
        type: bool
        default: true
        docstring: |
          Include the Coulomb potential ``J`` in the ZORA potential.
      - name: include_xc
        type: bool
        default: true
        docstring: |
          Include the XC potential ``V_xc`` in the ZORA potential.
  - name: DFT
    docstring: |
      Define the exchange-correlation functional in case of DFT.
    keywords:
      - name: spin
        type: bool
        default: not(user['WaveFunction']['restricted'])
        docstring: |
          Use spin separated density functionals.
      - name: density_cutoff
        type: float
        default: 0.0
        docstring: |
          Hard cutoff for passing density values to XCFun.
      - name: functionals
        type: str
        default: ' '
        docstring: |
          List of density functionals with numerical coefficient. E.g. for PBE0
          ``EXX 0.25``, ``PBEX 0.75``, ``PBEC 1.0``, see XCFun
          documentation <https://xcfun.readthedocs.io/>_.
  - name: Properties
    docstring: |
      Provide a list of properties to compute (total SCF energy and orbital
      energies are always computed).
    keywords:
      - name: dipole_moment
        type: bool
        default: true
        docstring: |
          Compute dipole moment.
      - name: quadrupole_moment
        type: bool
        default: false
        docstring: |
          Compute quadrupole moment. Note: Gauge origin dependent, should be
          used with ``translate = true`` in Molecule.
      - name: polarizability
        type: bool
        default: false
        docstring: |
          Compute polarizability tensor.
      - name: magnetizability
        type: bool
        default: false
        docstring: |
          Compute magnetizability tensor.
      - name: nmr_shielding
        type: bool
        default: false
        docstring: |
          Compute NMR shielding tensor.
      - name: geometric_derivative
        type: bool
        default: user['GeometryOptimizer']['run']
        docstring: |
          Compute geometric derivative.
      - name: plot_density
        type: bool
        default: false
        docstring: |
          Plot converged electron density.
      - name: plot_orbitals
        type: List[int]
        default: []
        docstring: |
          Plot converged molecular orbitals from list of indices, negative index
          plots all orbitals.
<<<<<<< HEAD
  - name: Forces
    docstring: |
      Define parameters for the computation of forces.
    keywords:
      - name: method
        type: str
        default: surface_integrals
        predicates:
          - value.lower() in ['surface_integrals', 'hellmann_feynman']
        docstring: |
          Method for computing forces. ``surface_integrals`` (more accurate) uses surface
          integrals over the quantum mechanical stress tensor, while ``hellmann_feynman`` uses the Hellmann-Feynman
          theorem.
      - name: surface_integral_precision
        type: str
        default: medium
        predicates:
          - value.lower() in ['low', 'medium', 'high']
        docstring: |
          Precision of the surface integrals used in the computation of forces. Determines the number of Lebedev grid points used in the
          surface integration.
      - name: radius_factor
        type: float
        default: 0.6
        docstring: |
          Sets the radius of the surface used in the computation of forces.
          The radius is given by this factor times the distance to the neariest neighbour. Must be between 0.1 and 0.9.
          This should rarely need to be changed. Different values can change the accuracy of the forces.
=======
      - name: hirshfeld_charges
        type: bool
        default: false
        docstring: |
          Compute Hirshfeld charges.
>>>>>>> aa3868b3
  - name: ExternalFields
    docstring: |
      Define external electromagnetic fields.
    keywords:
      - name: electric_field
        type: List[float]
        default: []
        predicates:
          - len(value) == 0 or len(value) == 3
        docstring: |
          Strength of external electric field.
  - name: Polarizability
    docstring: |
      Give details regarding the polarizability calculation.
    keywords:
      - name: frequency
        type: List[float]
        default: [0.0]
        docstring: |
          List of external field frequencies.
  - name: NMRShielding
    docstring: |
      Give details regarding the NMR shileding calculation.
    keywords:
      - name: nuclear_specific
        type: bool
        default: false
        docstring: |
          Use nuclear specific perturbation operator (h_m_pso).
      - name: nucleus_k
        type: List[int]
        default: [-1]
        docstring: |
          List of nuclei to compute. Negative value computes all nuclei.
  - name: Files
    docstring: |
      Defines file paths used for program input/output.
      Note: all paths must be given in quotes if they contain slashes
      "path/to/file".
    keywords:
      - name: guess_basis
        type: str
        default: initial_guess/mrchem.bas
        docstring: |
          File name for GTO basis set, used with ``gto`` guess.
      - name: guess_gto_p
        type: str
        default: initial_guess/mrchem.mop
        docstring: |
          File name for paired orbitals, used with ``gto`` guess.
      - name: guess_gto_a
        type: str
        default: initial_guess/mrchem.moa
        docstring: |
          File name for alpha orbitals, used with ``gto`` guess.
      - name: guess_gto_b
        type: str
        default: initial_guess/mrchem.mob
        docstring: |
          File name for beta orbitals, used with ``gto`` guess.
      - name: guess_phi_p
        type: str
        default: initial_guess/phi_p
        docstring: |
          File name for paired orbitals, used with ``mw`` guess.
          Expected path is ``<path_orbitals>/phi_p_scf_idx_<0...Np>_<re/im>.mw
      - name: guess_phi_a
        type: str
        default: initial_guess/phi_a
        docstring: |
          File name for alpha orbitals, used with ``mw`` guess.
          Expected path is ``<path_orbitals>/phi_a_scf_idx_<0...Na>_<re/im>.mw
      - name: guess_phi_b
        type: str
        default: initial_guess/phi_b
        docstring: |
          File name for beta orbitals, used with ``mw`` guess.
          Expected path is ``<path_orbitals>/phi_b_scf_idx_<0...Nb>_<re/im>.mw
      - name: guess_x_p
        type: str
        default: initial_guess/X_p
        docstring: |
          File name for paired response orbitals, used with ``mw`` guess.
          Expected path is ``<path_orbitals>/x_p_rsp_idx_<0...Np>_<re/im>.mw
      - name: guess_x_a
        type: str
        default: initial_guess/X_a
        docstring: |
          File name for alpha response orbitals, used with ``mw`` guess.
          Expected path is ``<path_orbitals>/x_a_rsp_idx_<0...Na>_<re/im>.mw
      - name: guess_x_b
        type: str
        default: initial_guess/X_b
        docstring: |
          File name for beta response orbitals, used with ``mw`` guess.
          Expected path is ``<path_orbitals>/x_b_rsp_idx_<0...Nb>_<re/im>.mw
      - name: guess_y_p
        type: str
        default: initial_guess/Y_p
        docstring: |
          File name for paired response orbitals, used with ``mw`` guess.
          Expected path is ``<path_orbitals>/y_p_rsp_idx_<0...Np>_<re/im>.mw
      - name: guess_y_a
        type: str
        default: initial_guess/Y_a
        docstring: |
          File name for alpha response orbitals, used with ``mw`` guess.
          Expected path is ``<path_orbitals>/y_a_rsp_idx_<0...Na>_<re/im>.mw
      - name: guess_y_b
        type: str
        default: initial_guess/Y_b
        docstring: |
          File name for beta response orbitals, used with ``mw`` guess.
          Expected path is ``<path_orbitals>/y_b_rsp_idx_<0...Nb>_<re/im>.mw
      - name: guess_cube_p
        type: str
        default: initial_guess/phi_p
        docstring: |
          File name for paired orbitals, used with ``cube`` guess.
          Expected path is ``<path_orbitals>/phi_p_scf_idx_<0...Np>_<re/im>.cube
          where `Np` is the number of orbitals and `re/im` denote real or imaginary parts.
      - name: guess_cube_a
        type: str
        default: initial_guess/phi_a
        docstring: |
          File name for alpha orbitals, used with ``cube`` guess.
          Expected path is ``<path_orbitals>/phi_a_scf_idx_<0...Na>_<re/im>.cube
          where `Np` is the number of orbitals and `re/im` denote real or imaginary parts.
      - name: guess_cube_b
        type: str
        default: initial_guess/phi_b
        docstring: |
          File name for beta orbitals, used with ``cube`` guess.
          Expected path is ``<path_orbitals>/phi_b_scf_idx_<0...Nb>_<re/im>.cube
          where `Np` is the number of orbitals and `re/im` denote real or imaginary parts.
      - name: guess_cube_x_p
        type: str
        default: initial_guess/x_p
        docstring: |
          File name for paired response orbitals, used with ``cube`` guess.
          Expected path is ``<path_orbitals>/x_p_rsp_<0,1,2>_<0...Np>_<re/im>.cube
          where `0,1,2` indicate the index of the components of the response vectors.
          `Np` is the number of orbitals and `re/im` denote real or imaginary parts.
      - name: guess_cube_x_a
        type: str
        default: initial_guess/x_a
        docstring: |
          File name for alpha response orbitals, used with ``cube`` guess.
          Expected path is ``<path_orbitals>/x_a_rsp_<0,1,2>_<0...Na>_<re/im>.cube
          where `0,1,2` indicate the index of the components of the response vectors.
          `Np` is the number of orbitals and `re/im` denote real or imaginary parts.
      - name: guess_cube_x_b
        type: str
        default: initial_guess/x_b
        docstring: |
          File name for beta response orbitals, used with ``cube`` guess.
          Expected path is ``<path_orbitals>/x_b_rsp_<0,1,2>_<0...Nb>_<re/im>.cube
          where `0,1,2` indicate the index of the components of the response vectors.
          `Np` is the number of orbitals and `re/im` denote real or imaginary parts.
      - name: guess_cube_y_p
        type: str
        default: initial_guess/y_p
        docstring: |
          File name for paired response orbitals, used with ``cube`` guess.
          Expected path is ``<path_orbitals>/y_p_rsp_<0,1,2>_<0...Np>_<re/im>.cube
          where `0,1,2` indicate the index of the components of the response vectors.
          `Np` is the number of orbitals and `re/im` denote real or imaginary parts.
      - name: guess_cube_y_a
        type: str
        default: initial_guess/y_a
        docstring: |
          File name for alpha response orbitals, used with ``cube`` guess.
          Expected path is ``<path_orbitals>/y_a_rsp_<0,1,2>_<0...Na>_<re/im>.cube
          where `0,1,2` indicate the index of the components of the response vectors.
          `Np` is the number of orbitals and `re/im` denote real or imaginary parts.
      - name: guess_cube_y_b
        type: str
        default: initial_guess/y_b
        docstring: |
          File name for beta response orbitals, used with ``cube`` guess.
          Expected path is ``<path_orbitals>/y_b_rsp_<0,1,2>_<0...Nb>_<re/im>.cube
          where `0,1,2` indicate the index of the components of the response vectors.
          `Np` is the number of orbitals and `re/im` denote real or imaginary parts.
      - name: cube_vectors
        type: str
        default: cube_vectors/
        docstring: |
          Directory where cube vectors are stored for mrchem calculation.

  - name: SCF
    docstring: |
      Includes parameters related to the ground state SCF orbital optimization.
    keywords:
      - name: run
        type: bool
        default: true
        docstring: |
          Run SCF solver. Otherwise properties are computed on the initial orbitals.
      - name: max_iter
        type: int
        default: 100
        docstring: |
          Maximum number of SCF iterations.
      - name: kain
        type: int
        default: 5
        docstring: |
          Length of KAIN iterative history.
      - name: rotation
        type: int
        default: 0
        docstring: |
          Number of iterations between each diagonalization/localization.
      - name: localize
        type: bool
        default: false
        docstring: |
          Use canonical or localized orbitals.
      - name: orbital_thrs
        type: float
        default: 10 * user['world_prec']
        docstring: |
          Convergence threshold for orbital residuals.
      - name: energy_thrs
        type: float
        default: -1.0
        docstring: |
          Convergence threshold for SCF energy.
      - name: guess_prec
        type: float
        default: 1.0e-3
        predicates:
          - 1.0e-10 < value < 1.0
        docstring: |
          Precision parameter used in construction of initial guess.
      - name: guess_screen
        type: float
        default: 12.0
        docstring: |
          Screening parameter used in GTO evaluations, in number of standard deviations.
          Every coordinate beyond N StdDev from the Gaussian center is evaluated to zero.
          Note that too aggressive screening is counter productive, because it leads to
          a sharp cutoff in the resulting function which requires higher grid refinement.
          Negative value means no screening.
      - name: start_prec
        type: float
        default: -1.0
        docstring: |
          Incremental precision in SCF iterations, initial value.
      - name: final_prec
        type: float
        default: -1.0
        docstring: |
          Incremental precision in SCF iterations, final value.
      - name: guess_type
        type: str
        default: sad_gto
        predicates:
          - value.lower() in ['mw', 'chk', 'gto', 'core_sz', 'core_dz', 'core_tz',
            'core_qz', 'sad_sz', 'sad_dz', 'sad_tz', 'sad_qz', 'sad_gto', 'cube']
        docstring: |
          Type of initial guess for ground state orbitals.
          ``chk`` restarts a previous calculation which was dumped using the
          ``write_checkpoint`` keyword. This will load MRA and electron spin
          configuration directly from the checkpoint files, which are thus
          required to be identical in the two calculations.
          ``mw`` will start from final orbitals in a previous calculation written
          using the ``write_orbitals`` keyword. The orbitals will be re-projected
          into the new computational setup, which means that the electron spin
          configuration and MRA can be different in the two calculations.
          ``gto`` reads precomputed GTO orbitals (requires extra non-standard
          input files for basis set and MO coefficients).
          ``core`` and ``sad`` will diagonalize the Fock matrix in the given AO
          basis (SZ, DZ, TZ or QZ) using a Core or Superposition of Atomic
          Densities Hamiltonian, respectively.
          ``cube`` will start from orbitals saved in cubefiles from external calculations.
      - name: write_checkpoint
        type: bool
        default: false
        docstring: |
          Write orbitals to disk in each iteration, file name
          ``<path_checkpoint>/phi_scf_idx_<0..N>``. Can be used as ``chk`` initial
          guess in subsequent calculations. Note: must be given in quotes if
          there are slashes in the path "path/to/checkpoint".
      - name: path_checkpoint
        type: str
        default: checkpoint
        predicates:
          - value[-1] != '/'
        docstring: |
          Path to checkpoint files during SCF, used with ``write_checkpoint``
          and ``chk`` guess.
      - name: write_orbitals
        type: bool
        default: user['GeometryOptimizer']['use_previous_guess']
        docstring: |
          Write final orbitals to disk, file name
          ``<path_orbitals>/phi_<p/a/b>_scf_idx_<0..Np/Na/Nb>``.
          Can be used as ``mw`` initial guess in subsequent calculations.
      - name: path_orbitals
        type: str
        default: orbitals
        predicates:
          - value[-1] != '/'
        docstring: |
          Path to where converged orbitals will be written in connection with
          the ``write_orbitals`` keyword. Note: must be given in quotes if
          there are slashes in the path "path/to/orbitals".
      - name: guess_rotate
        type: bool
        default: true
        docstring: |
          Localize/Diagonalize the initial guess orbitals before calculating the initial guess energy.
  - name: Response
    docstring: |
      Includes parameters related to the response SCF optimization.
    keywords:
      - name: run
        type: List[bool]
        default: [true, true, true]
        docstring: |
          In which Cartesian directions to run response solver.
      - name: max_iter
        type: int
        default: 100
        docstring: |
          Maximum number of response iterations.
      - name: kain
        type: int
        default: 5
        docstring: |
          Length of KAIN iterative history.
      - name: localize
        type: bool
        default: user['SCF']['localize']
        docstring: |
          Use canonical or localized unperturbed orbitals.
      - name: orbital_thrs
        type: float
        default: 10 * user['world_prec']
        docstring: |
          Convergence threshold for orbital residuals.
      - name: property_thrs
        type: float
        default: -1.0
        docstring: |
          Convergence threshold for symmetric property. Symmetric meaning the
          property computed from the same operator as the response purturbation,
          e.g. for external magnetic field the symmetric property corresponds to
          the magnetizability (NMR shielding in non-symmetric, since one of the
          operators is external magnetic field, while the other is nuclear
          magnetic moment).
      - name: start_prec
        type: float
        default: -1.0
        docstring: |
          Incremental precision in SCF iterations, initial value.
      - name: final_prec
        type: float
        default: -1.0
        docstring: |
          Incremental precision in SCF iterations, final value.
      - name: guess_prec
        type: float
        default: 1.0e-3
        predicates:
          - 1.0e-10 < value < 1.0
        docstring: |
          Precision parameter used in construction of initial guess.
      - name: guess_type
        type: str
        default: none
        predicates:
          - value.lower() in ['none', 'chk', 'mw', 'cube']
        docstring: |
          Type of initial guess for response.
          ``none`` will start from a zero guess for the response functions.
          ``chk`` restarts a previous calculation which was dumped using the
          ``write_checkpoint`` keyword.
          ``mw`` will start from final orbitals in a previous calculation written
          using the ``write_orbitals`` keyword. The orbitals will be re-projected
          into the new computational setup.
      - name: write_checkpoint
        type: bool
        default: false
        docstring: |
          Write perturbed orbitals to disk in each iteration, file name
          ``<path_checkpoint>/<X/Y>_rsp_<direction>_idx_<0..N>``. Can be used as ``chk``
          initial guess in subsequent calculations.
      - name: path_checkpoint
        type: str
        default: checkpoint
        predicates:
          - value[-1] != '/'
        docstring: |
          Path to checkpoint files during SCF, used with ``write_checkpoint``
          and ``chk`` guess.
      - name: write_orbitals
        type: bool
        default: false
        docstring: |
          Write final perturbed orbitals to disk, file name
          ``<path_orbitals>/<X/Y>_<p/a/b>_rsp_<direction>_idx_<0..Np/Na/Nb>``.
          Can be used as ``mw`` initial guess in subsequent calculations.
      - name: path_orbitals
        type: str
        default: orbitals
        predicates:
          - value[-1] != '/'
        docstring: |
          Path to where converged orbitals will be written in connection with
          the ``write_orbitals`` keyword.
  - name: PCM
    docstring: |
      Includes parameters related to the computation of the reaction field
      energy of a system in an environment within the Polarizable Continuum Model.
    sections:
      - name: SCRF
        docstring: |
          Parameters for the Self-Consistent Reaction Field optimization.
        keywords:
          - name: max_iter
            type: int
            default: 100
            docstring: |
              Max number of iterations allowed in the nested procedure.
          - name: dynamic_thrs
            type: bool
            default: true
            docstring: |
              Set the convergence threshold for the nested procedure.
              ``true`` will dynamically tighten the convergence threshold based on
              the absolute value of the latest orbital update as. When the orbitals
              are close to convergence (``mo_residual < world_prec*10``) the convergence
              threshold will be set equal to ``world_prec``.
              ``false`` uses ``world_prec`` as convergence threshold throughout.
          - name: kain
            type: int
            default: user['SCF']['kain']
            docstring: |
              Number of previous reaction field iterates kept for convergence
              acceleration during the nested precedure.
          - name: density_type
            type: str
            default: total
            predicates:
              - value.lower() in ['total', 'nuclear', 'electronic']
            docstring: |
              What part of the total molecular charge density to use in the algorithm.
              ``total`` uses the total charge density.
              ``nuclear`` uses only the nuclear part of the total charge density.
              ``electronic`` uses only the electronic part of the total charge density.
      - name: Solvent
        docstring: |
          Parameters for the Self-Consistent Reaction Field optimization.
        sections:
          - name: Permittivity
            docstring: |
              Parameters for the permittivity function.
            keywords:
              - name: epsilon_in
                type: float
                default: 1.0
                docstring: |
                  Permittivity inside the cavity. 1.0 is the permittivity of free
                  space, anything other than this is undefined behaviour.
              - name: formulation
                type: str
                default: exponential
                predicates:
                  - value.lower() in ['exponential']
                docstring: |
                  Formulation of the Permittivity function. Currently only the
                  exponential is available.
            sections:
              - name: epsilon_out
                docstring: |
                  Parameters for the continuum solvent outside the cavity.
                keywords:
                  - name: static
                    type: float
                    default: 1.0
                    docstring: |
                      Static permittivity outside the cavity. This is characteristic of the
                      solvent used.
                  - name: dynamic
                    type: float
                    default: user['PCM']['Solvent']['Permittivity']['epsilon_out']['static']
                    docstring: |
                      Dynamic permittivity outside the cavity. This is
                      characteristic of the solvent used and relevant only in
                      response calculations. Defaults to the same value as
                      `epsilon_static`.
                  - name: nonequilibrium
                    type: bool
                    default: false
                    docstring: |
                      Whether to use the nonequilibrium formulation of response,
                      *i.e.* use the dynamic permittivity for the calculation of the
                      response reaction field. Defaults to false.
          - name: DebyeHuckelScreening
            docstring: |
              Parameters for the Debye-Huckel screening factor
            keywords:
              - name: ion_strength
                type: float
                default: 1.0
                docstring: |
                  Ionic strength of the electrolyte in mol/L. This represents the concentration of the ions in the bulk solvent.
              - name: ion_radius
                type: float
                default: 0.0
                docstring: |
                  Amount with which the vdw-radius of the atoms will be increased.
                  The screening factor will have an area of effect that is often going
                  to be larger than the vdw-cavity, but centered in the same atoms.
              - name: ion_width
                type: float
                default: 0.2
                docstring: |
                  Width of the transition between the solute and the ion accessible part.
              - name: formulation
                type: str
                default: variable
                predicates:
                  - value.lower() in ['variable']
                docstring: |
                  formulation of the debye-huckel screening factor. Currently only the variable factor is implemented.
                  ``variable``: implement the screening functions as  k = (1-C_ion)k_out
      - name: Cavity
        docstring: |
          Define the interlocking spheres cavity.
        keywords:
          - name: mode
            type: str
            default: atoms
            predicates:
              - value.lower() in ['atoms', 'explicit']
            docstring: |
              Determines how to set up the interlocking spheres cavity.
              ``atoms``: centers are taken from the molecular geometry, radii
              taken from tabulated data (van der Waals radius), and rescaled
              using the parameters ``alpha``, ``beta`` and ``sigma``
              (R_i <- alpha*R_i + beta*sigma).
              Default spheres can be modified and/or extra spheres added, using
              the ``$spheres`` section, see documentation.
              ``explicit``: centers and radii given explicitly in the
              ``spheres`` block.
          - name: spheres
            type: str
            default: ''
            docstring: |
              This input parameter affects the list of spheres used to generate the cavity.
              In all cases, values for the radius, the radius scaling factor
              (``alpha``), the width (``sigma``), and the width scaling factor
              (``beta``) can be modified. If they are not specified their global
              default values are used.
              In ``atoms`` mode, we *modify* the default list of spheres, built
              with centers from the molecular geometry and radii from internal
              tabulated van der Waals values.
              To *substitute* a sphere, include a line like:
              ``
              $spheres
              i R [alpha] [beta] [sigma]
              $end
              ``
              to specify that the ``i`` atom in the molecule (0-based indexing) should use radius ``R`` instead of the pre-tabulated vdW radius.
              To *add* a sphere, include a line like:
              ``
              $spheres
              x y z R [alpha] [beta] [sigma]
              $end
              ```
              to specify that a sphere of radius ``R`` should be added at position ``(x, y, z)``.
              Spheres added in this way are not aware of their parent atom, if any. They will **not** contribute to the molecular gradient.
              In ``explicit`` mode, we *build* the complete sphere list from scratch.
              You can add a line like:
              ``
              $spheres
              x y z R [alpha] [beta] [sigma]
              $end
              ``
              to specify that a sphere of radius ``R`` should be added at position ``(x, y, z)``.
              Spheres added in this way are not aware of their parent atom, if any. They will **not** contribute to the molecular gradient.
              Alternatively, you can specify a line like:
              ``
              $spheres
              i R [alpha] [beta] [sigma]
              $end
              ``
              to specify that the ``i`` atom in the molecule (0-based indexing) should use radius ``R``.
              Spheres added in this way are aware of their parent atom. They will contribute to the molecular gradient.
          - name: alpha
            type: float
            default: 1.1
            docstring: |
              Scaling factor on the radius term for the cavity rescaling (R_i <- alpha*R_i + beta*sigma).
              Only used for the default vdW radii in `atoms` mode, not if explicit ``$spheres`` are given.
          - name: beta
            type: float
            default: 0.5
            docstring: |
              Scaling factor on the boundary width term for the cavity rescaling (R_i <- alpha*R_i + beta*sigma).
              Only used for the default vdW radii in `atoms` mode, not if explicit ``$spheres`` are given.
          - name: sigma
            type: float
            default: 0.2
            docstring: |
              Width of cavity boundary, smaller value means sharper transition.
              **This quantity has dimensions of length. The default value is in
              atomic units**.
  - name: GeometryOptimizer
    docstring: |
      Includes parameters related to the internal geometry optimization using the
      SQNM (Stabilized Quasi-Newton Method) for noisy PES. Geometry optimizations require accurate forces.
      Consider setting world_prec to 1e-5 to 1e-7.
      Convergence issues can usually be solved by increasing the precision of the SCF calculation. If that does
      not work, try setting the initial step size manually.
    keywords:
      - name: run
        type: bool
        default: false
        docstring: |
          Run optimizer. Otherwise single point energy/properties are computed.
      - name: use_previous_guess
        type: bool
        default: false
        docstring: |
          Start each SCF from the converged orbitals from the previous geometry step. The guess_type
          will change to "mw" after the first iteration, and the intermediate orbitals will be stored
          in the "orbitals" directory. If toggled off, start over using the same initial guess method
          as in the first iteration.
      - name: init_step_size
        type: float
        default: -0.5
        docstring: |
          Initial step size. For systems with hard bonds (e.g. C-C) use a value between and 1.0 and
          2.5. If a system only contains weaker bonds a value up to 5.0 may speed up the convergence.
          Use a small negative number (should be between -0.1 and -0.5) for an automatic guess. The
          optimal step size is the inverse of the largest eigenvalue of the hessian matrix.
      - name: minimal_step_size
        type: float
        default: 0.01
        docstring: |
          Minimal step size. It rarely makes sense to change it.
      - name: max_history_length
        type: int
        default: 10
        docstring: |
          Maximum length of history list. Energies and forces from the previous n geometry optimization iterations
          are used to estimate the hessian matrix. Use a value between 2 and 20. A lower value makes the SQNM algorithm
          behave more like steepest descent and slows down convergence. But it can handle more noise in the energies and forces.
          It rarely makes sense to change it.
      - name: subspace_tolerance
        type: float
        default: 0.001
        docstring: |
          Lower limit on linear dependencies of basis vectors in history listSubspace tolerance. Use a number between 1e-9 and 1e-1.
          A high subspace tolerance slows down convergence but improves numerical stability when the energies and forces contain a lot of noise.
          It rarely makes sense to change it.
      - name: max_iter
        type: int
        default: 100
        docstring: |
          Maximum number of geometry optimization iterations.
      - name: max_force_component
        type: float
        default: 0.005
        docstring: |
          The geometry optimization stopps when the absolute value of all force components is smaller than this keyword.
          A value between 1e-3 and 1e-4 is tight enough for most applications.
  - name: Constants
    docstring: Physical and mathematical constants used by MRChem
    keywords:
      - name: hartree2simagnetizability
        default: 78.9451185
        type: float
        docstring: '| Conversion factor for magnetizability from atomic units to SI
          units  (unit: J T^-2). Affected code: Printed value of the magnetizability
          property.'
      - name: light_speed
        default: 137.035999084
        type: float
        docstring: '| Speed of light in atomic units  (unit: au). Affected code: Relativistic
          Hamiltonians (ZORA, etc.)'
      - name: angstrom2bohrs
        default: 1.8897261246257702
        type: float
        docstring: '| Conversion factor for Cartesian coordinates from Angstrom to
          Bohr  (unit: Å^-1). Affected code: Parsing of input coordinates, printed
          coordinates'
      - name: hartree2kjmol
        default: 2625.4996394798254
        type: float
        docstring: '| Conversion factor from Hartree to kJ/mol  (unit: kJ mol^-1).
          Affected code: Printed value of energies.'
      - name: hartree2kcalmol
        default: 627.5094740630558
        type: float
        docstring: '| Conversion factor from Hartree to kcal/mol  (unit: kcal mol^-1).
          Affected code: Printed value of energies.'
      - name: hartree2ev
        default: 27.211386245988
        type: float
        docstring: '| Conversion factor from Hartree to eV  (unit: ev). Affected code:
          Printed value of energies.'
      - name: hartree2wavenumbers
        default: 219474.6313632
        type: float
        docstring: '| Conversion factor from Hartree to wavenumbers (unit: cm^-1).
          Affected code: Printed value of frequencies.'
      - name: fine_structure_constant
        default: 0.0072973525693
        type: float
        docstring: '| Fine-structure constant in atomic units (unit: au). Affected
          code: Certain magnetic interaction operators.'
      - name: electron_g_factor
        default: -2.00231930436256
        type: float
        docstring: '| Electron g factor in atomic units (unit: au). Affected code:
          Certain magnetic interaction operators.'
      - name: dipmom_au2debye
        default: 2.5417464739297717
        type: float
        docstring: '| Conversion factor for dipoles from atomic units to Debye (unit:
          ?). Affected code: Printed value of dipole moments.'
      - name: boltzmann_constant
        default: 1.380649e-23
        type: float
        docstring: '| Boltzmann constant in (unit: J K^-1). Affected code: Value of
          the Debye-Huckel screening parameter in the Poisson-Boltzmann equation.'
      - name: elementary_charge
        default: 1.602176634e-19
        type: float
        docstring: '| Elementary charge in (unit: C). Affected code: Value of the
          Debye-Huckel screening parameter in the Poisson-Boltzmann equation.'
      - name: e0
        default: 8.8541878128e-12
        type: float
        docstring: '| Permittivity of free space (unit: F m^-1). Affected code: Value
          of the Debye-Huckel screening parameter in the Poisson-Boltzmann equation.'
      - name: N_a
        default: 6.02214076e+23
        type: float
        docstring: '| Avogadro constant (unit: mol^-1). Affected code: Value of the
          Debye-Huckel screening parameter in the Poisson-Boltzmann equation.'
      - name: meter2bohr
        default: 18897261246.2577
        type: float
        docstring: '| conversion factor from meter to Bohr radius (unit: m^-1). Affected
          code: Value of the Debye-Huckel screening parameter in the Poisson-Boltzmann
          equation.'
  - name: Elements
    sections:
      - name: h
        docstring: data of element
        keywords:
          - name: vdw-radius
            default: 1.2
            docstring: radius of element
            type: float
          - name: covalent
            default: 0.32
            docstring: covalent value element
            type: float
          - name: Z
            default: 1
            docstring: z-value of element
            type: int
          - name: mass
            default: 1.00794
            docstring: mass of element
            type: float
          - name: symbol
            default: H
            docstring: symbol of element
            type: str
          - name: bpt
            default: 20.268
            docstring: bpt of element
            type: float
          - name: mpt
            default: 14.025
            docstring: mpt of element
            type: float
          - name: density
            default: 0.0899
            docstring: density of element
            type: float
          - name: volume
            default: 14.4
            docstring: volume of element
            type: float
          - name: name
            default: Hydrogen
            docstring: name of element
            type: str
          - name: debye
            default: 110.0
            docstring: debye of element
            type: float
          - name: a
            default: 3.75
            docstring: a of element
            type: float
          - name: crystal
            default: HEX
            docstring: crystal of element
            type: str
          - name: cpera
            default: 1.731
            docstring: cpera of element
            type: float
          - name: conf
            default: 1s1
            docstring: conf of element
            type: str
          - name: r_rms
            default: 2.6569547399e-05
            docstring: r_rms of element
            type: float
      - name: he
        docstring: data of element
        keywords:
          - name: vdw-radius
            default: 1.4
            docstring: radius of element
            type: float
          - name: covalent
            default: 0.93
            docstring: covalent value element
            type: float
          - name: Z
            default: 2
            docstring: z-value of element
            type: int
          - name: mass
            default: 4.002602
            docstring: mass of element
            type: float
          - name: symbol
            default: He
            docstring: symbol of element
            type: str
          - name: bpt
            default: 4.215
            docstring: bpt of element
            type: float
          - name: mpt
            default: 0.95
            docstring: mpt of element
            type: float
          - name: density
            default: 0.1787
            docstring: density of element
            type: float
          - name: volume
            default: 0.0
            docstring: volume of element
            type: float
          - name: name
            default: Helium
            docstring: name of element
            type: str
          - name: debye
            default: -26.0
            docstring: debye of element
            type: float
          - name: a
            default: 3.57
            docstring: a of element
            type: float
          - name: crystal
            default: HEX
            docstring: crystal of element
            type: str
          - name: cpera
            default: 1.633
            docstring: cpera of element
            type: float
          - name: conf
            default: 1s2
            docstring: conf of element
            type: str
          - name: r_rms
            default: 3.5849373401e-05
            docstring: r_rms of element
            type: float
      - name: li
        docstring: data of element
        keywords:
          - name: vdw-radius
            default: 1.81
            docstring: radius of element
            type: float
          - name: covalent
            default: 1.23
            docstring: covalent value element
            type: float
          - name: Z
            default: 3
            docstring: z-value of element
            type: int
          - name: mass
            default: 6.941
            docstring: mass of element
            type: float
          - name: symbol
            default: Li
            docstring: symbol of element
            type: str
          - name: bpt
            default: 1615.0
            docstring: bpt of element
            type: float
          - name: mpt
            default: 453.7
            docstring: mpt of element
            type: float
          - name: density
            default: 0.53
            docstring: density of element
            type: float
          - name: volume
            default: 13.1
            docstring: volume of element
            type: float
          - name: name
            default: Lithium
            docstring: name of element
            type: str
          - name: debye
            default: 400.0
            docstring: debye of element
            type: float
          - name: a
            default: 3.49
            docstring: a of element
            type: float
          - name: crystal
            default: BCC
            docstring: crystal of element
            type: str
          - name: cpera
            default: 0.0
            docstring: cpera of element
            type: float
          - name: conf
            default: 1s2_2s1
            docstring: conf of element
            type: str
          - name: r_rms
            default: 4.0992133976e-05
            docstring: r_rms of element
            type: float
      - name: be
        docstring: data of element
        keywords:
          - name: vdw-radius
            default: 1.53
            docstring: radius of element
            type: float
          - name: covalent
            default: 0.9
            docstring: covalent value element
            type: float
          - name: Z
            default: 4
            docstring: z-value of element
            type: int
          - name: mass
            default: 9.012182
            docstring: mass of element
            type: float
          - name: symbol
            default: Be
            docstring: symbol of element
            type: str
          - name: bpt
            default: 2745.0
            docstring: bpt of element
            type: float
          - name: mpt
            default: 1560.0
            docstring: mpt of element
            type: float
          - name: density
            default: 1.85
            docstring: density of element
            type: float
          - name: volume
            default: 5.0
            docstring: volume of element
            type: float
          - name: name
            default: Beryllium
            docstring: name of element
            type: str
          - name: debye
            default: 1000.0
            docstring: debye of element
            type: float
          - name: a
            default: 2.29
            docstring: a of element
            type: float
          - name: crystal
            default: HEX
            docstring: crystal of element
            type: str
          - name: cpera
            default: 1.567
            docstring: cpera of element
            type: float
          - name: conf
            default: 1s2_2s2
            docstring: conf of element
            type: str
          - name: r_rms
            default: 4.3632829651e-05
            docstring: r_rms of element
            type: float
      - name: b
        docstring: data of element
        keywords:
          - name: vdw-radius
            default: 1.92
            docstring: radius of element
            type: float
          - name: covalent
            default: 0.82
            docstring: covalent value element
            type: float
          - name: Z
            default: 5
            docstring: z-value of element
            type: int
          - name: mass
            default: 10.811
            docstring: mass of element
            type: float
          - name: symbol
            default: B
            docstring: symbol of element
            type: str
          - name: bpt
            default: 4275.0
            docstring: bpt of element
            type: float
          - name: mpt
            default: 2300.0
            docstring: mpt of element
            type: float
          - name: density
            default: 2.34
            docstring: density of element
            type: float
          - name: volume
            default: 4.6
            docstring: volume of element
            type: float
          - name: name
            default: Boron
            docstring: name of element
            type: str
          - name: debye
            default: 1250.0
            docstring: debye of element
            type: float
          - name: a
            default: 8.73
            docstring: a of element
            type: float
          - name: crystal
            default: TET
            docstring: crystal of element
            type: str
          - name: cpera
            default: 0.576
            docstring: cpera of element
            type: float
          - name: conf
            default: 1s2_2s2_2p1
            docstring: conf of element
            type: str
          - name: r_rms
            default: 4.5906118608e-05
            docstring: r_rms of element
            type: float
      - name: c
        docstring: data of element
        keywords:
          - name: vdw-radius
            default: 1.7
            docstring: radius of element
            type: float
          - name: covalent
            default: 0.77
            docstring: covalent value element
            type: float
          - name: Z
            default: 6
            docstring: z-value of element
            type: int
          - name: mass
            default: 12.011
            docstring: mass of element
            type: float
          - name: symbol
            default: C
            docstring: symbol of element
            type: str
          - name: bpt
            default: 4470.0
            docstring: bpt of element
            type: float
          - name: mpt
            default: 4100.0
            docstring: mpt of element
            type: float
          - name: density
            default: 2.62
            docstring: density of element
            type: float
          - name: volume
            default: 4.58
            docstring: volume of element
            type: float
          - name: name
            default: Carbon
            docstring: name of element
            type: str
          - name: debye
            default: 1860.0
            docstring: debye of element
            type: float
          - name: a
            default: 3.57
            docstring: a of element
            type: float
          - name: crystal
            default: DIA
            docstring: crystal of element
            type: str
          - name: cpera
            default: 0.0
            docstring: cpera of element
            type: float
          - name: conf
            default: 1s2_2s2_2p2
            docstring: conf of element
            type: str
          - name: r_rms
            default: 4.6940079496e-05
            docstring: r_rms of element
            type: float
      - name: n
        docstring: data of element
        keywords:
          - name: vdw-radius
            default: 1.55
            docstring: radius of element
            type: float
          - name: covalent
            default: 0.75
            docstring: covalent value element
            type: float
          - name: Z
            default: 7
            docstring: z-value of element
            type: int
          - name: mass
            default: 14.00674
            docstring: mass of element
            type: float
          - name: symbol
            default: N
            docstring: symbol of element
            type: str
          - name: bpt
            default: 77.35
            docstring: bpt of element
            type: float
          - name: mpt
            default: 63.14
            docstring: mpt of element
            type: float
          - name: density
            default: 1.251
            docstring: density of element
            type: float
          - name: volume
            default: 17.3
            docstring: volume of element
            type: float
          - name: name
            default: Nitrogen
            docstring: name of element
            type: str
          - name: debye
            default: -79.0
            docstring: debye of element
            type: float
          - name: a
            default: 4.039
            docstring: a of element
            type: float
          - name: crystal
            default: HEX
            docstring: crystal of element
            type: str
          - name: cpera
            default: 1.651
            docstring: cpera of element
            type: float
          - name: conf
            default: 1s2_2s2_2p3
            docstring: conf of element
            type: str
          - name: r_rms
            default: 4.8847128967e-05
            docstring: r_rms of element
            type: float
      - name: o
        docstring: data of element
        keywords:
          - name: vdw-radius
            default: 1.52
            docstring: radius of element
            type: float
          - name: covalent
            default: 0.73
            docstring: covalent value element
            type: float
          - name: Z
            default: 8
            docstring: z-value of element
            type: int
          - name: mass
            default: 15.9994
            docstring: mass of element
            type: float
          - name: symbol
            default: O
            docstring: symbol of element
            type: str
          - name: bpt
            default: 90.18
            docstring: bpt of element
            type: float
          - name: mpt
            default: 50.35
            docstring: mpt of element
            type: float
          - name: density
            default: 1.429
            docstring: density of element
            type: float
          - name: volume
            default: 14.0
            docstring: volume of element
            type: float
          - name: name
            default: Oxygen
            docstring: name of element
            type: str
          - name: debye
            default: -46.0
            docstring: debye of element
            type: float
          - name: a
            default: 6.83
            docstring: a of element
            type: float
          - name: crystal
            default: CUB
            docstring: crystal of element
            type: str
          - name: cpera
            default: 0.0
            docstring: cpera of element
            type: float
          - name: conf
            default: 1s2_2s2_2p4
            docstring: conf of element
            type: str
          - name: r_rms
            default: 5.0580178957e-05
            docstring: r_rms of element
            type: float
      - name: f
        docstring: data of element
        keywords:
          - name: vdw-radius
            default: 1.47
            docstring: radius of element
            type: float
          - name: covalent
            default: 0.72
            docstring: covalent value element
            type: float
          - name: Z
            default: 9
            docstring: z-value of element
            type: int
          - name: mass
            default: 18.9984032
            docstring: mass of element
            type: float
          - name: symbol
            default: F
            docstring: symbol of element
            type: str
          - name: bpt
            default: 84.95
            docstring: bpt of element
            type: float
          - name: mpt
            default: 53.48
            docstring: mpt of element
            type: float
          - name: density
            default: 1.696
            docstring: density of element
            type: float
          - name: volume
            default: 17.1
            docstring: volume of element
            type: float
          - name: name
            default: Fluorine
            docstring: name of element
            type: str
          - name: debye
            default: 0.0
            docstring: debye of element
            type: float
          - name: a
            default: 0.0
            docstring: a of element
            type: float
          - name: crystal
            default: MCL
            docstring: crystal of element
            type: str
          - name: cpera
            default: 0.0
            docstring: cpera of element
            type: float
          - name: conf
            default: 1s2_2s2_2p5
            docstring: conf of element
            type: str
          - name: r_rms
            default: 5.2927138943e-05
            docstring: r_rms of element
            type: float
      - name: ne
        docstring: data of element
        keywords:
          - name: vdw-radius
            default: 1.54
            docstring: radius of element
            type: float
          - name: covalent
            default: 0.71
            docstring: covalent value element
            type: float
          - name: Z
            default: 10
            docstring: z-value of element
            type: int
          - name: mass
            default: 20.1797
            docstring: mass of element
            type: float
          - name: symbol
            default: Ne
            docstring: symbol of element
            type: str
          - name: bpt
            default: 27.096
            docstring: bpt of element
            type: float
          - name: mpt
            default: 24.553
            docstring: mpt of element
            type: float
          - name: density
            default: 0.901
            docstring: density of element
            type: float
          - name: volume
            default: 16.7
            docstring: volume of element
            type: float
          - name: name
            default: Neon
            docstring: name of element
            type: str
          - name: debye
            default: 63.0
            docstring: debye of element
            type: float
          - name: a
            default: 4.43
            docstring: a of element
            type: float
          - name: crystal
            default: FCC
            docstring: crystal of element
            type: str
          - name: cpera
            default: 0.0
            docstring: cpera of element
            type: float
          - name: conf
            default: 1s2_2s2_2p6
            docstring: conf of element
            type: str
          - name: r_rms
            default: 5.3654104231e-05
            docstring: r_rms of element
            type: float
      - name: na
        docstring: data of element
        keywords:
          - name: vdw-radius
            default: 2.27
            docstring: radius of element
            type: float
          - name: covalent
            default: 1.54
            docstring: covalent value element
            type: float
          - name: Z
            default: 11
            docstring: z-value of element
            type: int
          - name: mass
            default: 22.989768
            docstring: mass of element
            type: float
          - name: symbol
            default: Na
            docstring: symbol of element
            type: str
          - name: bpt
            default: 1156.0
            docstring: bpt of element
            type: float
          - name: mpt
            default: 371.0
            docstring: mpt of element
            type: float
          - name: density
            default: 0.97
            docstring: density of element
            type: float
          - name: volume
            default: 23.7
            docstring: volume of element
            type: float
          - name: name
            default: Sodium
            docstring: name of element
            type: str
          - name: debye
            default: 150.0
            docstring: debye of element
            type: float
          - name: a
            default: 4.23
            docstring: a of element
            type: float
          - name: crystal
            default: BCC
            docstring: crystal of element
            type: str
          - name: cpera
            default: 0.0
            docstring: cpera of element
            type: float
          - name: conf
            default: '[Ne]3s1'
            docstring: conf of element
            type: str
          - name: r_rms
            default: 5.5699159416e-05
            docstring: r_rms of element
            type: float
      - name: mg
        docstring: data of element
        keywords:
          - name: vdw-radius
            default: 1.73
            docstring: radius of element
            type: float
          - name: covalent
            default: 1.36
            docstring: covalent value element
            type: float
          - name: Z
            default: 12
            docstring: z-value of element
            type: int
          - name: mass
            default: 24.305
            docstring: mass of element
            type: float
          - name: symbol
            default: Mg
            docstring: symbol of element
            type: str
          - name: bpt
            default: 1363.0
            docstring: bpt of element
            type: float
          - name: mpt
            default: 922.0
            docstring: mpt of element
            type: float
          - name: density
            default: 1.74
            docstring: density of element
            type: float
          - name: volume
            default: 13.97
            docstring: volume of element
            type: float
          - name: name
            default: Magnesium
            docstring: name of element
            type: str
          - name: debye
            default: 318.0
            docstring: debye of element
            type: float
          - name: a
            default: 3.21
            docstring: a of element
            type: float
          - name: crystal
            default: HEX
            docstring: crystal of element
            type: str
          - name: cpera
            default: 1.624
            docstring: cpera of element
            type: float
          - name: conf
            default: '[Ne]3s2'
            docstring: conf of element
            type: str
          - name: r_rms
            default: 5.6341070732e-05
            docstring: r_rms of element
            type: float
      - name: al
        docstring: data of element
        keywords:
          - name: vdw-radius
            default: 1.84
            docstring: radius of element
            type: float
          - name: covalent
            default: 1.18
            docstring: covalent value element
            type: float
          - name: Z
            default: 13
            docstring: z-value of element
            type: int
          - name: mass
            default: 26.981539
            docstring: mass of element
            type: float
          - name: symbol
            default: Al
            docstring: symbol of element
            type: str
          - name: bpt
            default: 2793.0
            docstring: bpt of element
            type: float
          - name: mpt
            default: 933.25
            docstring: mpt of element
            type: float
          - name: density
            default: 2.7
            docstring: density of element
            type: float
          - name: volume
            default: 10.0
            docstring: volume of element
            type: float
          - name: name
            default: Aluminum
            docstring: name of element
            type: str
          - name: debye
            default: 394.0
            docstring: debye of element
            type: float
          - name: a
            default: 4.05
            docstring: a of element
            type: float
          - name: crystal
            default: FCC
            docstring: crystal of element
            type: str
          - name: cpera
            default: 0.0
            docstring: cpera of element
            type: float
          - name: conf
            default: '[Ne]3s2_3p1'
            docstring: conf of element
            type: str
          - name: r_rms
            default: 5.8165765928e-05
            docstring: r_rms of element
            type: float
      - name: si
        docstring: data of element
        keywords:
          - name: vdw-radius
            default: 2.1
            docstring: radius of element
            type: float
          - name: covalent
            default: 1.11
            docstring: covalent value element
            type: float
          - name: Z
            default: 14
            docstring: z-value of element
            type: int
          - name: mass
            default: 28.0855
            docstring: mass of element
            type: float
          - name: symbol
            default: Si
            docstring: symbol of element
            type: str
          - name: bpt
            default: 3540.0
            docstring: bpt of element
            type: float
          - name: mpt
            default: 1685.0
            docstring: mpt of element
            type: float
          - name: density
            default: 2.33
            docstring: density of element
            type: float
          - name: volume
            default: 12.1
            docstring: volume of element
            type: float
          - name: name
            default: Silicon
            docstring: name of element
            type: str
          - name: debye
            default: 625.0
            docstring: debye of element
            type: float
          - name: a
            default: 5.43
            docstring: a of element
            type: float
          - name: crystal
            default: DIA
            docstring: crystal of element
            type: str
          - name: cpera
            default: 0.0
            docstring: cpera of element
            type: float
          - name: conf
            default: '[Ne]3s2_3p2'
            docstring: conf of element
            type: str
          - name: r_rms
            default: 5.8743802504e-05
            docstring: r_rms of element
            type: float
      - name: p
        docstring: data of element
        keywords:
          - name: vdw-radius
            default: 1.8
            docstring: radius of element
            type: float
          - name: covalent
            default: 1.06
            docstring: covalent value element
            type: float
          - name: Z
            default: 15
            docstring: z-value of element
            type: int
          - name: mass
            default: 30.97362
            docstring: mass of element
            type: float
          - name: symbol
            default: P
            docstring: symbol of element
            type: str
          - name: bpt
            default: 550.0
            docstring: bpt of element
            type: float
          - name: mpt
            default: 317.3
            docstring: mpt of element
            type: float
          - name: density
            default: 1.82
            docstring: density of element
            type: float
          - name: volume
            default: 17.0
            docstring: volume of element
            type: float
          - name: name
            default: Phosphorus
            docstring: name of element
            type: str
          - name: debye
            default: 0.0
            docstring: debye of element
            type: float
          - name: a
            default: 7.17
            docstring: a of element
            type: float
          - name: crystal
            default: CUB
            docstring: crystal of element
            type: str
          - name: cpera
            default: 0.0
            docstring: cpera of element
            type: float
          - name: conf
            default: '[Ne]3s2_3p3'
            docstring: conf of element
            type: str
          - name: r_rms
            default: 6.0399312923e-05
            docstring: r_rms of element
            type: float
      - name: s
        docstring: data of element
        keywords:
          - name: vdw-radius
            default: 1.8
            docstring: radius of element
            type: float
          - name: covalent
            default: 1.02
            docstring: covalent value element
            type: float
          - name: Z
            default: 16
            docstring: z-value of element
            type: int
          - name: mass
            default: 32.066
            docstring: mass of element
            type: float
          - name: symbol
            default: S
            docstring: symbol of element
            type: str
          - name: bpt
            default: 717.75
            docstring: bpt of element
            type: float
          - name: mpt
            default: 388.36
            docstring: mpt of element
            type: float
          - name: density
            default: 2.07
            docstring: density of element
            type: float
          - name: volume
            default: 15.5
            docstring: volume of element
            type: float
          - name: name
            default: Sulfur
            docstring: name of element
            type: str
          - name: debye
            default: 0.0
            docstring: debye of element
            type: float
          - name: a
            default: 10.47
            docstring: a of element
            type: float
          - name: crystal
            default: ORC
            docstring: crystal of element
            type: str
          - name: cpera
            default: 0.0
            docstring: cpera of element
            type: float
          - name: conf
            default: '[Ne]3s2_3p4'
            docstring: conf of element
            type: str
          - name: r_rms
            default: 6.0927308666e-05
            docstring: r_rms of element
            type: float
      - name: cl
        docstring: data of element
        keywords:
          - name: vdw-radius
            default: 1.75
            docstring: radius of element
            type: float
          - name: covalent
            default: 0.99
            docstring: covalent value element
            type: float
          - name: Z
            default: 17
            docstring: z-value of element
            type: int
          - name: mass
            default: 35.4527
            docstring: mass of element
            type: float
          - name: symbol
            default: Cl
            docstring: symbol of element
            type: str
          - name: bpt
            default: 239.1
            docstring: bpt of element
            type: float
          - name: mpt
            default: 172.16
            docstring: mpt of element
            type: float
          - name: density
            default: 3.17
            docstring: density of element
            type: float
          - name: volume
            default: 22.7
            docstring: volume of element
            type: float
          - name: name
            default: Chlorine
            docstring: name of element
            type: str
          - name: debye
            default: 0.0
            docstring: debye of element
            type: float
          - name: a
            default: 6.24
            docstring: a of element
            type: float
          - name: crystal
            default: ORC
            docstring: crystal of element
            type: str
          - name: cpera
            default: 0.0
            docstring: cpera of element
            type: float
          - name: conf
            default: '[Ne]3s2_3p5'
            docstring: conf of element
            type: str
          - name: r_rms
            default: 6.2448101115e-05
            docstring: r_rms of element
            type: float
      - name: ar
        docstring: data of element
        keywords:
          - name: vdw-radius
            default: 1.88
            docstring: radius of element
            type: float
          - name: covalent
            default: 0.98
            docstring: covalent value element
            type: float
          - name: Z
            default: 18
            docstring: z-value of element
            type: int
          - name: mass
            default: 39.948
            docstring: mass of element
            type: float
          - name: symbol
            default: Ar
            docstring: symbol of element
            type: str
          - name: bpt
            default: 87.3
            docstring: bpt of element
            type: float
          - name: mpt
            default: 83.81
            docstring: mpt of element
            type: float
          - name: density
            default: 1.784
            docstring: density of element
            type: float
          - name: volume
            default: 28.5
            docstring: volume of element
            type: float
          - name: name
            default: Argon
            docstring: name of element
            type: str
          - name: debye
            default: 85.0
            docstring: debye of element
            type: float
          - name: a
            default: 5.26
            docstring: a of element
            type: float
          - name: crystal
            default: FCC
            docstring: crystal of element
            type: str
          - name: cpera
            default: 0.0
            docstring: cpera of element
            type: float
          - name: conf
            default: '[Ne]3s2_3p6'
            docstring: conf of element
            type: str
          - name: r_rms
            default: 6.4800211825e-05
            docstring: r_rms of element
            type: float
      - name: k
        docstring: data of element
        keywords:
          - name: vdw-radius
            default: 2.75
            docstring: radius of element
            type: float
          - name: covalent
            default: 2.03
            docstring: covalent value element
            type: float
          - name: Z
            default: 19
            docstring: z-value of element
            type: int
          - name: mass
            default: 39.0983
            docstring: mass of element
            type: float
          - name: symbol
            default: K
            docstring: symbol of element
            type: str
          - name: bpt
            default: 1032.0
            docstring: bpt of element
            type: float
          - name: mpt
            default: 336.35
            docstring: mpt of element
            type: float
          - name: density
            default: 0.86
            docstring: density of element
            type: float
          - name: volume
            default: 45.46
            docstring: volume of element
            type: float
          - name: name
            default: Potassium
            docstring: name of element
            type: str
          - name: debye
            default: 100.0
            docstring: debye of element
            type: float
          - name: a
            default: 5.23
            docstring: a of element
            type: float
          - name: crystal
            default: BCC
            docstring: crystal of element
            type: str
          - name: cpera
            default: 0.0
            docstring: cpera of element
            type: float
          - name: conf
            default: '[Ar]4s1'
            docstring: conf of element
            type: str
          - name: r_rms
            default: 6.4346167051e-05
            docstring: r_rms of element
            type: float
      - name: ca
        docstring: data of element
        keywords:
          - name: vdw-radius
            default: 2.31
            docstring: radius of element
            type: float
          - name: covalent
            default: 1.91
            docstring: covalent value element
            type: float
          - name: Z
            default: 20
            docstring: z-value of element
            type: int
          - name: mass
            default: 40.078
            docstring: mass of element
            type: float
          - name: symbol
            default: Ca
            docstring: symbol of element
            type: str
          - name: bpt
            default: 1757.0
            docstring: bpt of element
            type: float
          - name: mpt
            default: 1112.0
            docstring: mpt of element
            type: float
          - name: density
            default: 1.55
            docstring: density of element
            type: float
          - name: volume
            default: 29.9
            docstring: volume of element
            type: float
          - name: name
            default: Calcium
            docstring: name of element
            type: str
          - name: debye
            default: 230.0
            docstring: debye of element
            type: float
          - name: a
            default: 5.58
            docstring: a of element
            type: float
          - name: crystal
            default: FCC
            docstring: crystal of element
            type: str
          - name: cpera
            default: 0.0
            docstring: cpera of element
            type: float
          - name: conf
            default: '[Ar]4s2'
            docstring: conf of element
            type: str
          - name: r_rms
            default: 6.4800211825e-05
            docstring: r_rms of element
            type: float
      - name: sc
        docstring: data of element
        keywords:
          - name: vdw-radius
            default: -1.0
            docstring: radius of element
            type: float
          - name: covalent
            default: 1.62
            docstring: covalent value element
            type: float
          - name: Z
            default: 21
            docstring: z-value of element
            type: int
          - name: mass
            default: 44.95591
            docstring: mass of element
            type: float
          - name: symbol
            default: Sc
            docstring: symbol of element
            type: str
          - name: bpt
            default: 3104.0
            docstring: bpt of element
            type: float
          - name: mpt
            default: 1812.0
            docstring: mpt of element
            type: float
          - name: density
            default: 3.0
            docstring: density of element
            type: float
          - name: volume
            default: 15.0
            docstring: volume of element
            type: float
          - name: name
            default: Scandium
            docstring: name of element
            type: str
          - name: debye
            default: -359.0
            docstring: debye of element
            type: float
          - name: a
            default: 3.31
            docstring: a of element
            type: float
          - name: crystal
            default: HEX
            docstring: crystal of element
            type: str
          - name: cpera
            default: 1.594
            docstring: cpera of element
            type: float
          - name: conf
            default: '[Ar]3d1_4s2'
            docstring: conf of element
            type: str
          - name: r_rms
            default: 6.6963627201e-05
            docstring: r_rms of element
            type: float
      - name: ti
        docstring: data of element
        keywords:
          - name: vdw-radius
            default: -1.0
            docstring: radius of element
            type: float
          - name: covalent
            default: 1.45
            docstring: covalent value element
            type: float
          - name: Z
            default: 22
            docstring: z-value of element
            type: int
          - name: mass
            default: 47.88
            docstring: mass of element
            type: float
          - name: symbol
            default: Ti
            docstring: symbol of element
            type: str
          - name: bpt
            default: 3562.0
            docstring: bpt of element
            type: float
          - name: mpt
            default: 1943.0
            docstring: mpt of element
            type: float
          - name: density
            default: 4.5
            docstring: density of element
            type: float
          - name: volume
            default: 10.64
            docstring: volume of element
            type: float
          - name: name
            default: Titanium
            docstring: name of element
            type: str
          - name: debye
            default: 380.0
            docstring: debye of element
            type: float
          - name: a
            default: 2.95
            docstring: a of element
            type: float
          - name: crystal
            default: HEX
            docstring: crystal of element
            type: str
          - name: cpera
            default: 1.588
            docstring: cpera of element
            type: float
          - name: conf
            default: '[Ar]3d2_4s2'
            docstring: conf of element
            type: str
          - name: r_rms
            default: 6.818557748e-05
            docstring: r_rms of element
            type: float
      - name: v
        docstring: data of element
        keywords:
          - name: vdw-radius
            default: -1.0
            docstring: radius of element
            type: float
          - name: covalent
            default: 1.34
            docstring: covalent value element
            type: float
          - name: Z
            default: 23
            docstring: z-value of element
            type: int
          - name: mass
            default: 50.9415
            docstring: mass of element
            type: float
          - name: symbol
            default: V
            docstring: symbol of element
            type: str
          - name: bpt
            default: 3682.0
            docstring: bpt of element
            type: float
          - name: mpt
            default: 2175.0
            docstring: mpt of element
            type: float
          - name: density
            default: 5.8
            docstring: density of element
            type: float
          - name: volume
            default: 8.78
            docstring: volume of element
            type: float
          - name: name
            default: Vanadium
            docstring: name of element
            type: str
          - name: debye
            default: 390.0
            docstring: debye of element
            type: float
          - name: a
            default: 3.02
            docstring: a of element
            type: float
          - name: crystal
            default: BCC
            docstring: crystal of element
            type: str
          - name: cpera
            default: 0.0
            docstring: cpera of element
            type: float
          - name: conf
            default: '[Ar]3d3_4s2'
            docstring: conf of element
            type: str
          - name: r_rms
            default: 6.935761683e-05
            docstring: r_rms of element
            type: float
      - name: cr
        docstring: data of element
        keywords:
          - name: vdw-radius
            default: -1.0
            docstring: radius of element
            type: float
          - name: covalent
            default: 1.18
            docstring: covalent value element
            type: float
          - name: Z
            default: 24
            docstring: z-value of element
            type: int
          - name: mass
            default: 51.9961
            docstring: mass of element
            type: float
          - name: symbol
            default: Cr
            docstring: symbol of element
            type: str
          - name: bpt
            default: 2945.0
            docstring: bpt of element
            type: float
          - name: mpt
            default: 2130.0
            docstring: mpt of element
            type: float
          - name: density
            default: 7.19
            docstring: density of element
            type: float
          - name: volume
            default: 7.23
            docstring: volume of element
            type: float
          - name: name
            default: Chromium
            docstring: name of element
            type: str
          - name: debye
            default: 460.0
            docstring: debye of element
            type: float
          - name: a
            default: 2.88
            docstring: a of element
            type: float
          - name: crystal
            default: BCC
            docstring: crystal of element
            type: str
          - name: cpera
            default: 0.0
            docstring: cpera of element
            type: float
          - name: conf
            default: '[Ar]3d5_4s1'
            docstring: conf of element
            type: str
          - name: r_rms
            default: 6.9738057221e-05
            docstring: r_rms of element
            type: float
      - name: mn
        docstring: data of element
        keywords:
          - name: vdw-radius
            default: -1.0
            docstring: radius of element
            type: float
          - name: covalent
            default: 1.17
            docstring: covalent value element
            type: float
          - name: Z
            default: 25
            docstring: z-value of element
            type: int
          - name: mass
            default: 54.93085
            docstring: mass of element
            type: float
          - name: symbol
            default: Mn
            docstring: symbol of element
            type: str
          - name: bpt
            default: 2335.0
            docstring: bpt of element
            type: float
          - name: mpt
            default: 1517.0
            docstring: mpt of element
            type: float
          - name: density
            default: 7.43
            docstring: density of element
            type: float
          - name: volume
            default: 1.39
            docstring: volume of element
            type: float
          - name: name
            default: Manganese
            docstring: name of element
            type: str
          - name: debye
            default: 400.0
            docstring: debye of element
            type: float
          - name: a
            default: 8.89
            docstring: a of element
            type: float
          - name: crystal
            default: CUB
            docstring: crystal of element
            type: str
          - name: cpera
            default: 0.0
            docstring: cpera of element
            type: float
          - name: conf
            default: '[Ar]3d5_4s2'
            docstring: conf of element
            type: str
          - name: r_rms
            default: 7.0850896638e-05
            docstring: r_rms of element
            type: float
      - name: fe
        docstring: data of element
        keywords:
          - name: vdw-radius
            default: -1.0
            docstring: radius of element
            type: float
          - name: covalent
            default: 1.17
            docstring: covalent value element
            type: float
          - name: Z
            default: 26
            docstring: z-value of element
            type: int
          - name: mass
            default: 55.847
            docstring: mass of element
            type: float
          - name: symbol
            default: Fe
            docstring: symbol of element
            type: str
          - name: bpt
            default: 3135.0
            docstring: bpt of element
            type: float
          - name: mpt
            default: 1809.0
            docstring: mpt of element
            type: float
          - name: density
            default: 7.86
            docstring: density of element
            type: float
          - name: volume
            default: 7.1
            docstring: volume of element
            type: float
          - name: name
            default: Iron
            docstring: name of element
            type: str
          - name: debye
            default: 460.0
            docstring: debye of element
            type: float
          - name: a
            default: 2.87
            docstring: a of element
            type: float
          - name: crystal
            default: BCC
            docstring: crystal of element
            type: str
          - name: cpera
            default: 0.0
            docstring: cpera of element
            type: float
          - name: conf
            default: '[Ar]3d6_4s2'
            docstring: conf of element
            type: str
          - name: r_rms
            default: 7.1212829817e-05
            docstring: r_rms of element
            type: float
      - name: co
        docstring: data of element
        keywords:
          - name: vdw-radius
            default: -1.0
            docstring: radius of element
            type: float
          - name: covalent
            default: 1.16
            docstring: covalent value element
            type: float
          - name: Z
            default: 27
            docstring: z-value of element
            type: int
          - name: mass
            default: 58.9332
            docstring: mass of element
            type: float
          - name: symbol
            default: Co
            docstring: symbol of element
            type: str
          - name: bpt
            default: 3201.0
            docstring: bpt of element
            type: float
          - name: mpt
            default: 1768.0
            docstring: mpt of element
            type: float
          - name: density
            default: 8.9
            docstring: density of element
            type: float
          - name: volume
            default: 6.7
            docstring: volume of element
            type: float
          - name: name
            default: Cobalt
            docstring: name of element
            type: str
          - name: debye
            default: 385.0
            docstring: debye of element
            type: float
          - name: a
            default: 2.51
            docstring: a of element
            type: float
          - name: crystal
            default: HEX
            docstring: crystal of element
            type: str
          - name: cpera
            default: 0.0
            docstring: cpera of element
            type: float
          - name: conf
            default: '[Ar]3d7_4s2'
            docstring: conf of element
            type: str
          - name: r_rms
            default: 7.2273420879e-05
            docstring: r_rms of element
            type: float
      - name: ni
        docstring: data of element
        keywords:
          - name: vdw-radius
            default: -1.0
            docstring: radius of element
            type: float
          - name: covalent
            default: 1.15
            docstring: covalent value element
            type: float
          - name: Z
            default: 28
            docstring: z-value of element
            type: int
          - name: mass
            default: 58.69
            docstring: mass of element
            type: float
          - name: symbol
            default: Ni
            docstring: symbol of element
            type: str
          - name: bpt
            default: 3187.0
            docstring: bpt of element
            type: float
          - name: mpt
            default: 1726.0
            docstring: mpt of element
            type: float
          - name: density
            default: 8.9
            docstring: density of element
            type: float
          - name: volume
            default: 6.59
            docstring: volume of element
            type: float
          - name: name
            default: Nickel
            docstring: name of element
            type: str
          - name: debye
            default: 375.0
            docstring: debye of element
            type: float
          - name: a
            default: 3.52
            docstring: a of element
            type: float
          - name: crystal
            default: FCC
            docstring: crystal of element
            type: str
          - name: cpera
            default: 0.0
            docstring: cpera of element
            type: float
          - name: conf
            default: '[Ar]3d8_4s2'
            docstring: conf of element
            type: str
          - name: r_rms
            default: 7.1923970253e-05
            docstring: r_rms of element
            type: float
      - name: cu
        docstring: data of element
        keywords:
          - name: vdw-radius
            default: -1.0
            docstring: radius of element
            type: float
          - name: covalent
            default: 1.17
            docstring: covalent value element
            type: float
          - name: Z
            default: 29
            docstring: z-value of element
            type: int
          - name: mass
            default: 63.546
            docstring: mass of element
            type: float
          - name: symbol
            default: Cu
            docstring: symbol of element
            type: str
          - name: bpt
            default: 2836.0
            docstring: bpt of element
            type: float
          - name: mpt
            default: 1357.6
            docstring: mpt of element
            type: float
          - name: density
            default: 8.96
            docstring: density of element
            type: float
          - name: volume
            default: 7.1
            docstring: volume of element
            type: float
          - name: name
            default: Copper
            docstring: name of element
            type: str
          - name: debye
            default: 315.0
            docstring: debye of element
            type: float
          - name: a
            default: 3.61
            docstring: a of element
            type: float
          - name: crystal
            default: FCC
            docstring: crystal of element
            type: str
          - name: cpera
            default: 0.0
            docstring: cpera of element
            type: float
          - name: conf
            default: '[Ar]3d10_4s1'
            docstring: conf of element
            type: str
          - name: r_rms
            default: 7.3633018675e-05
            docstring: r_rms of element
            type: float
      - name: zn
        docstring: data of element
        keywords:
          - name: vdw-radius
            default: -1.0
            docstring: radius of element
            type: float
          - name: covalent
            default: 1.25
            docstring: covalent value element
            type: float
          - name: Z
            default: 30
            docstring: z-value of element
            type: int
          - name: mass
            default: 65.39
            docstring: mass of element
            type: float
          - name: symbol
            default: Zn
            docstring: symbol of element
            type: str
          - name: bpt
            default: 1180.0
            docstring: bpt of element
            type: float
          - name: mpt
            default: 692.73
            docstring: mpt of element
            type: float
          - name: density
            default: 7.14
            docstring: density of element
            type: float
          - name: volume
            default: 9.2
            docstring: volume of element
            type: float
          - name: name
            default: Zinc
            docstring: name of element
            type: str
          - name: debye
            default: 234.0
            docstring: debye of element
            type: float
          - name: a
            default: 2.66
            docstring: a of element
            type: float
          - name: crystal
            default: HEX
            docstring: crystal of element
            type: str
          - name: cpera
            default: 0.0
            docstring: cpera of element
            type: float
          - name: conf
            default: '[Ar]3d10_4s2'
            docstring: conf of element
            type: str
          - name: r_rms
            default: 7.3963875193e-05
            docstring: r_rms of element
            type: float
      - name: ga
        docstring: data of element
        keywords:
          - name: vdw-radius
            default: 1.87
            docstring: radius of element
            type: float
          - name: covalent
            default: 1.26
            docstring: covalent value element
            type: float
          - name: Z
            default: 31
            docstring: z-value of element
            type: int
          - name: mass
            default: 69.723
            docstring: mass of element
            type: float
          - name: symbol
            default: Ga
            docstring: symbol of element
            type: str
          - name: bpt
            default: 2478.0
            docstring: bpt of element
            type: float
          - name: mpt
            default: 302.9
            docstring: mpt of element
            type: float
          - name: density
            default: 5.91
            docstring: density of element
            type: float
          - name: volume
            default: 11.8
            docstring: volume of element
            type: float
          - name: name
            default: Gallium
            docstring: name of element
            type: str
          - name: debye
            default: 240.0
            docstring: debye of element
            type: float
          - name: a
            default: 4.51
            docstring: a of element
            type: float
          - name: crystal
            default: ORC
            docstring: crystal of element
            type: str
          - name: cpera
            default: 0.0
            docstring: cpera of element
            type: float
          - name: conf
            default: '[Ar]3d10_4s2_4p1'
            docstring: conf of element
            type: str
          - name: r_rms
            default: 7.5568424848e-05
            docstring: r_rms of element
            type: float
      - name: ge
        docstring: data of element
        keywords:
          - name: vdw-radius
            default: 2.11
            docstring: radius of element
            type: float
          - name: covalent
            default: 1.22
            docstring: covalent value element
            type: float
          - name: Z
            default: 32
            docstring: z-value of element
            type: int
          - name: mass
            default: 72.61
            docstring: mass of element
            type: float
          - name: symbol
            default: Ge
            docstring: symbol of element
            type: str
          - name: bpt
            default: 3107.0
            docstring: bpt of element
            type: float
          - name: mpt
            default: 1210.4
            docstring: mpt of element
            type: float
          - name: density
            default: 5.32
            docstring: density of element
            type: float
          - name: volume
            default: 13.6
            docstring: volume of element
            type: float
          - name: name
            default: Germanium
            docstring: name of element
            type: str
          - name: debye
            default: 360.0
            docstring: debye of element
            type: float
          - name: a
            default: 5.66
            docstring: a of element
            type: float
          - name: crystal
            default: DIA
            docstring: crystal of element
            type: str
          - name: cpera
            default: 0.0
            docstring: cpera of element
            type: float
          - name: conf
            default: '[Ar]3d10_4s2_4p2'
            docstring: conf of element
            type: str
          - name: r_rms
            default: 7.7097216161e-05
            docstring: r_rms of element
            type: float
      - name: as
        docstring: data of element
        keywords:
          - name: vdw-radius
            default: 1.85
            docstring: radius of element
            type: float
          - name: covalent
            default: 1.2
            docstring: covalent value element
            type: float
          - name: Z
            default: 33
            docstring: z-value of element
            type: int
          - name: mass
            default: 74.92159
            docstring: mass of element
            type: float
          - name: symbol
            default: As
            docstring: symbol of element
            type: str
          - name: bpt
            default: 876.0
            docstring: bpt of element
            type: float
          - name: mpt
            default: 1081.0
            docstring: mpt of element
            type: float
          - name: density
            default: 5.72
            docstring: density of element
            type: float
          - name: volume
            default: 13.1
            docstring: volume of element
            type: float
          - name: name
            default: Arsenic
            docstring: name of element
            type: str
          - name: debye
            default: 285.0
            docstring: debye of element
            type: float
          - name: a
            default: 4.13
            docstring: a of element
            type: float
          - name: crystal
            default: RHL
            docstring: crystal of element
            type: str
          - name: cpera
            default: 54.16
            docstring: cpera of element
            type: float
          - name: conf
            default: '[Ar]3d10_4s2_4p3'
            docstring: conf of element
            type: str
          - name: r_rms
            default: 7.7394645153e-05
            docstring: r_rms of element
            type: float
      - name: se
        docstring: data of element
        keywords:
          - name: vdw-radius
            default: 1.9
            docstring: radius of element
            type: float
          - name: covalent
            default: 1.16
            docstring: covalent value element
            type: float
          - name: Z
            default: 34
            docstring: z-value of element
            type: int
          - name: mass
            default: 78.96
            docstring: mass of element
            type: float
          - name: symbol
            default: Se
            docstring: symbol of element
            type: str
          - name: bpt
            default: 958.0
            docstring: bpt of element
            type: float
          - name: mpt
            default: 494.0
            docstring: mpt of element
            type: float
          - name: density
            default: 4.8
            docstring: density of element
            type: float
          - name: volume
            default: 16.45
            docstring: volume of element
            type: float
          - name: name
            default: Selenium
            docstring: name of element
            type: str
          - name: debye
            default: -150.0
            docstring: debye of element
            type: float
          - name: a
            default: 4.36
            docstring: a of element
            type: float
          - name: crystal
            default: HEX
            docstring: crystal of element
            type: str
          - name: cpera
            default: 0.0
            docstring: cpera of element
            type: float
          - name: conf
            default: '[Ar]3d10_4s2_4p4'
            docstring: conf of element
            type: str
          - name: r_rms
            default: 7.8843427408e-05
            docstring: r_rms of element
            type: float
      - name: br
        docstring: data of element
        keywords:
          - name: vdw-radius
            default: 1.83
            docstring: radius of element
            type: float
          - name: covalent
            default: 1.14
            docstring: covalent value element
            type: float
          - name: Z
            default: 35
            docstring: z-value of element
            type: int
          - name: mass
            default: 79.904
            docstring: mass of element
            type: float
          - name: symbol
            default: Br
            docstring: symbol of element
            type: str
          - name: bpt
            default: 332.25
            docstring: bpt of element
            type: float
          - name: mpt
            default: 265.9
            docstring: mpt of element
            type: float
          - name: density
            default: 3.12
            docstring: density of element
            type: float
          - name: volume
            default: 23.5
            docstring: volume of element
            type: float
          - name: name
            default: Bromine
            docstring: name of element
            type: str
          - name: debye
            default: 0.0
            docstring: debye of element
            type: float
          - name: a
            default: 6.67
            docstring: a of element
            type: float
          - name: crystal
            default: ORC
            docstring: crystal of element
            type: str
          - name: cpera
            default: 0.0
            docstring: cpera of element
            type: float
          - name: conf
            default: '[Ar]3d10_4s2_4p5'
            docstring: conf of element
            type: str
          - name: r_rms
            default: 7.8558604038e-05
            docstring: r_rms of element
            type: float
      - name: kr
        docstring: data of element
        keywords:
          - name: vdw-radius
            default: 2.02
            docstring: radius of element
            type: float
          - name: covalent
            default: 1.12
            docstring: covalent value element
            type: float
          - name: Z
            default: 36
            docstring: z-value of element
            type: int
          - name: mass
            default: 83.8
            docstring: mass of element
            type: float
          - name: symbol
            default: Kr
            docstring: symbol of element
            type: str
          - name: bpt
            default: 119.8
            docstring: bpt of element
            type: float
          - name: mpt
            default: 115.78
            docstring: mpt of element
            type: float
          - name: density
            default: 3.74
            docstring: density of element
            type: float
          - name: volume
            default: 38.9
            docstring: volume of element
            type: float
          - name: name
            default: Krypton
            docstring: name of element
            type: str
          - name: debye
            default: -73.0
            docstring: debye of element
            type: float
          - name: a
            default: 5.72
            docstring: a of element
            type: float
          - name: crystal
            default: FCC
            docstring: crystal of element
            type: str
          - name: cpera
            default: 0.0
            docstring: cpera of element
            type: float
          - name: conf
            default: '[Ar]3d10_4s2_4p6'
            docstring: conf of element
            type: str
          - name: r_rms
            default: 7.9959560033e-05
            docstring: r_rms of element
            type: float
      - name: rb
        docstring: data of element
        keywords:
          - name: vdw-radius
            default: 3.03
            docstring: radius of element
            type: float
          - name: covalent
            default: 2.16
            docstring: covalent value element
            type: float
          - name: Z
            default: 37
            docstring: z-value of element
            type: int
          - name: mass
            default: 85.4678
            docstring: mass of element
            type: float
          - name: symbol
            default: Rb
            docstring: symbol of element
            type: str
          - name: bpt
            default: 961.0
            docstring: bpt of element
            type: float
          - name: mpt
            default: 312.64
            docstring: mpt of element
            type: float
          - name: density
            default: 1.53
            docstring: density of element
            type: float
          - name: volume
            default: 55.9
            docstring: volume of element
            type: float
          - name: name
            default: Rubidium
            docstring: name of element
            type: str
          - name: debye
            default: -56.0
            docstring: debye of element
            type: float
          - name: a
            default: 5.59
            docstring: a of element
            type: float
          - name: crystal
            default: BCC
            docstring: crystal of element
            type: str
          - name: cpera
            default: 0.0
            docstring: cpera of element
            type: float
          - name: conf
            default: '[Kr]5s1'
            docstring: conf of element
            type: str
          - name: r_rms
            default: 8.0233033713e-05
            docstring: r_rms of element
            type: float
      - name: sr
        docstring: data of element
        keywords:
          - name: vdw-radius
            default: 2.49
            docstring: radius of element
            type: float
          - name: covalent
            default: 1.91
            docstring: covalent value element
            type: float
          - name: Z
            default: 38
            docstring: z-value of element
            type: int
          - name: mass
            default: 87.62
            docstring: mass of element
            type: float
          - name: symbol
            default: Sr
            docstring: symbol of element
            type: str
          - name: bpt
            default: 1650.0
            docstring: bpt of element
            type: float
          - name: mpt
            default: 1041.0
            docstring: mpt of element
            type: float
          - name: density
            default: 2.6
            docstring: density of element
            type: float
          - name: volume
            default: 33.7
            docstring: volume of element
            type: float
          - name: name
            default: Strontium
            docstring: name of element
            type: str
          - name: debye
            default: -147.0
            docstring: debye of element
            type: float
          - name: a
            default: 6.08
            docstring: a of element
            type: float
          - name: crystal
            default: FCC
            docstring: crystal of element
            type: str
          - name: cpera
            default: 0.0
            docstring: cpera of element
            type: float
          - name: conf
            default: '[Kr]5s2'
            docstring: conf of element
            type: str
          - name: r_rms
            default: 8.1040799081e-05
            docstring: r_rms of element
            type: float
      - name: y
        docstring: data of element
        keywords:
          - name: vdw-radius
            default: -1.0
            docstring: radius of element
            type: float
          - name: covalent
            default: 1.62
            docstring: covalent value element
            type: float
          - name: Z
            default: 39
            docstring: z-value of element
            type: int
          - name: mass
            default: 88.90585
            docstring: mass of element
            type: float
          - name: symbol
            default: Y
            docstring: symbol of element
            type: str
          - name: bpt
            default: 3611.0
            docstring: bpt of element
            type: float
          - name: mpt
            default: 1799.0
            docstring: mpt of element
            type: float
          - name: density
            default: 4.5
            docstring: density of element
            type: float
          - name: volume
            default: 19.8
            docstring: volume of element
            type: float
          - name: name
            default: Yttrium
            docstring: name of element
            type: str
          - name: debye
            default: -256.0
            docstring: debye of element
            type: float
          - name: a
            default: 3.65
            docstring: a of element
            type: float
          - name: crystal
            default: HEX
            docstring: crystal of element
            type: str
          - name: cpera
            default: 1.571
            docstring: cpera of element
            type: float
          - name: conf
            default: '[Kr]4d1_5s2'
            docstring: conf of element
            type: str
          - name: r_rms
            default: 8.1305968993e-05
            docstring: r_rms of element
            type: float
      - name: zr
        docstring: data of element
        keywords:
          - name: vdw-radius
            default: -1.0
            docstring: radius of element
            type: float
          - name: covalent
            default: 1.45
            docstring: covalent value element
            type: float
          - name: Z
            default: 40
            docstring: z-value of element
            type: int
          - name: mass
            default: 91.224
            docstring: mass of element
            type: float
          - name: symbol
            default: Zr
            docstring: symbol of element
            type: str
          - name: bpt
            default: 4682.0
            docstring: bpt of element
            type: float
          - name: mpt
            default: 2125.0
            docstring: mpt of element
            type: float
          - name: density
            default: 6.49
            docstring: density of element
            type: float
          - name: volume
            default: 14.1
            docstring: volume of element
            type: float
          - name: name
            default: Zirconium
            docstring: name of element
            type: str
          - name: debye
            default: 250.0
            docstring: debye of element
            type: float
          - name: a
            default: 3.23
            docstring: a of element
            type: float
          - name: crystal
            default: HEX
            docstring: crystal of element
            type: str
          - name: cpera
            default: 1.593
            docstring: cpera of element
            type: float
          - name: conf
            default: '[Kr]4d2_5s2'
            docstring: conf of element
            type: str
          - name: r_rms
            default: 8.156915998e-05
            docstring: r_rms of element
            type: float
      - name: nb
        docstring: data of element
        keywords:
          - name: vdw-radius
            default: -1.0
            docstring: radius of element
            type: float
          - name: covalent
            default: 1.34
            docstring: covalent value element
            type: float
          - name: Z
            default: 41
            docstring: z-value of element
            type: int
          - name: mass
            default: 92.90638
            docstring: mass of element
            type: float
          - name: symbol
            default: Nb
            docstring: symbol of element
            type: str
          - name: bpt
            default: 5017.0
            docstring: bpt of element
            type: float
          - name: mpt
            default: 2740.0
            docstring: mpt of element
            type: float
          - name: density
            default: 8.55
            docstring: density of element
            type: float
          - name: volume
            default: 10.87
            docstring: volume of element
            type: float
          - name: name
            default: Niobium
            docstring: name of element
            type: str
          - name: debye
            default: 275.0
            docstring: debye of element
            type: float
          - name: a
            default: 3.3
            docstring: a of element
            type: float
          - name: crystal
            default: BCC
            docstring: crystal of element
            type: str
          - name: cpera
            default: 0.0
            docstring: cpera of element
            type: float
          - name: conf
            default: '[Kr]4d4_5s1'
            docstring: conf of element
            type: str
          - name: r_rms
            default: 8.2347219223e-05
            docstring: r_rms of element
            type: float
      - name: mo
        docstring: data of element
        keywords:
          - name: vdw-radius
            default: -1.0
            docstring: radius of element
            type: float
          - name: covalent
            default: 1.3
            docstring: covalent value element
            type: float
          - name: Z
            default: 42
            docstring: z-value of element
            type: int
          - name: mass
            default: 95.94
            docstring: mass of element
            type: float
          - name: symbol
            default: Mo
            docstring: symbol of element
            type: str
          - name: bpt
            default: 4912.0
            docstring: bpt of element
            type: float
          - name: mpt
            default: 2890.0
            docstring: mpt of element
            type: float
          - name: density
            default: 10.2
            docstring: density of element
            type: float
          - name: volume
            default: 9.4
            docstring: volume of element
            type: float
          - name: name
            default: Molybdenum
            docstring: name of element
            type: str
          - name: debye
            default: 380.0
            docstring: debye of element
            type: float
          - name: a
            default: 3.15
            docstring: a of element
            type: float
          - name: crystal
            default: BCC
            docstring: crystal of element
            type: str
          - name: cpera
            default: 0.0
            docstring: cpera of element
            type: float
          - name: conf
            default: '[Kr]4d5_5s1'
            docstring: conf of element
            type: str
          - name: r_rms
            default: 8.3607614434e-05
            docstring: r_rms of element
            type: float
      - name: tc
        docstring: data of element
        keywords:
          - name: vdw-radius
            default: -1.0
            docstring: radius of element
            type: float
          - name: covalent
            default: 1.27
            docstring: covalent value element
            type: float
          - name: Z
            default: 43
            docstring: z-value of element
            type: int
          - name: mass
            default: -98.0
            docstring: mass of element
            type: float
          - name: symbol
            default: Tc
            docstring: symbol of element
            type: str
          - name: bpt
            default: 4538.0
            docstring: bpt of element
            type: float
          - name: mpt
            default: 2473.0
            docstring: mpt of element
            type: float
          - name: density
            default: 11.5
            docstring: density of element
            type: float
          - name: volume
            default: 8.5
            docstring: volume of element
            type: float
          - name: name
            default: Technetium
            docstring: name of element
            type: str
          - name: debye
            default: 0.0
            docstring: debye of element
            type: float
          - name: a
            default: 2.74
            docstring: a of element
            type: float
          - name: crystal
            default: HEX
            docstring: crystal of element
            type: str
          - name: cpera
            default: 1.604
            docstring: cpera of element
            type: float
          - name: conf
            default: '[Kr]4d5_5s2'
            docstring: conf of element
            type: str
          - name: r_rms
            default: 8.3607614434e-05
            docstring: r_rms of element
            type: float
      - name: ru
        docstring: data of element
        keywords:
          - name: vdw-radius
            default: -1.0
            docstring: radius of element
            type: float
          - name: covalent
            default: 1.25
            docstring: covalent value element
            type: float
          - name: Z
            default: 44
            docstring: z-value of element
            type: int
          - name: mass
            default: 101.07
            docstring: mass of element
            type: float
          - name: symbol
            default: Ru
            docstring: symbol of element
            type: str
          - name: bpt
            default: 4423.0
            docstring: bpt of element
            type: float
          - name: mpt
            default: 2523.0
            docstring: mpt of element
            type: float
          - name: density
            default: 12.2
            docstring: density of element
            type: float
          - name: volume
            default: 8.3
            docstring: volume of element
            type: float
          - name: name
            default: Ruthenium
            docstring: name of element
            type: str
          - name: debye
            default: -382.0
            docstring: debye of element
            type: float
          - name: a
            default: 2.7
            docstring: a of element
            type: float
          - name: crystal
            default: HEX
            docstring: crystal of element
            type: str
          - name: cpera
            default: 1.584
            docstring: cpera of element
            type: float
          - name: conf
            default: '[Kr]4d7_5s1'
            docstring: conf of element
            type: str
          - name: r_rms
            default: 8.4585397905e-05
            docstring: r_rms of element
            type: float
      - name: rh
        docstring: data of element
        keywords:
          - name: vdw-radius
            default: -1.0
            docstring: radius of element
            type: float
          - name: covalent
            default: 1.25
            docstring: covalent value element
            type: float
          - name: Z
            default: 45
            docstring: z-value of element
            type: int
          - name: mass
            default: 102.9055
            docstring: mass of element
            type: float
          - name: symbol
            default: Rh
            docstring: symbol of element
            type: str
          - name: bpt
            default: 3970.0
            docstring: bpt of element
            type: float
          - name: mpt
            default: 2236.0
            docstring: mpt of element
            type: float
          - name: density
            default: 12.4
            docstring: density of element
            type: float
          - name: volume
            default: 8.3
            docstring: volume of element
            type: float
          - name: name
            default: Rhodium
            docstring: name of element
            type: str
          - name: debye
            default: -350.0
            docstring: debye of element
            type: float
          - name: a
            default: 3.8
            docstring: a of element
            type: float
          - name: crystal
            default: FCC
            docstring: crystal of element
            type: str
          - name: cpera
            default: 0.0
            docstring: cpera of element
            type: float
          - name: conf
            default: '[Kr]4d8_5s1'
            docstring: conf of element
            type: str
          - name: r_rms
            default: 8.4825835954e-05
            docstring: r_rms of element
            type: float
      - name: pd
        docstring: data of element
        keywords:
          - name: vdw-radius
            default: -1.0
            docstring: radius of element
            type: float
          - name: covalent
            default: 1.28
            docstring: covalent value element
            type: float
          - name: Z
            default: 46
            docstring: z-value of element
            type: int
          - name: mass
            default: 106.42
            docstring: mass of element
            type: float
          - name: symbol
            default: Pd
            docstring: symbol of element
            type: str
          - name: bpt
            default: 3237.0
            docstring: bpt of element
            type: float
          - name: mpt
            default: 1825.0
            docstring: mpt of element
            type: float
          - name: density
            default: 12.0
            docstring: density of element
            type: float
          - name: volume
            default: 8.9
            docstring: volume of element
            type: float
          - name: name
            default: Palladium
            docstring: name of element
            type: str
          - name: debye
            default: 275.0
            docstring: debye of element
            type: float
          - name: a
            default: 3.89
            docstring: a of element
            type: float
          - name: crystal
            default: FCC
            docstring: crystal of element
            type: str
          - name: cpera
            default: 0.0
            docstring: cpera of element
            type: float
          - name: conf
            default: '[Kr]4d10_5s0'
            docstring: conf of element
            type: str
          - name: r_rms
            default: 8.5537941156e-05
            docstring: r_rms of element
            type: float
      - name: ag
        docstring: data of element
        keywords:
          - name: vdw-radius
            default: -1.0
            docstring: radius of element
            type: float
          - name: covalent
            default: 1.34
            docstring: covalent value element
            type: float
          - name: Z
            default: 47
            docstring: z-value of element
            type: int
          - name: mass
            default: 107.8682
            docstring: mass of element
            type: float
          - name: symbol
            default: Ag
            docstring: symbol of element
            type: str
          - name: bpt
            default: 2436.0
            docstring: bpt of element
            type: float
          - name: mpt
            default: 1234.0
            docstring: mpt of element
            type: float
          - name: density
            default: 10.5
            docstring: density of element
            type: float
          - name: volume
            default: 10.3
            docstring: volume of element
            type: float
          - name: name
            default: Silver
            docstring: name of element
            type: str
          - name: debye
            default: 215.0
            docstring: debye of element
            type: float
          - name: a
            default: 4.09
            docstring: a of element
            type: float
          - name: crystal
            default: FCC
            docstring: crystal of element
            type: str
          - name: cpera
            default: 0.0
            docstring: cpera of element
            type: float
          - name: conf
            default: '[Kr]4d10_5s1'
            docstring: conf of element
            type: str
          - name: r_rms
            default: 8.5772320442e-05
            docstring: r_rms of element
            type: float
      - name: cd
        docstring: data of element
        keywords:
          - name: vdw-radius
            default: -1.0
            docstring: radius of element
            type: float
          - name: covalent
            default: 1.48
            docstring: covalent value element
            type: float
          - name: Z
            default: 48
            docstring: z-value of element
            type: int
          - name: mass
            default: 112.411
            docstring: mass of element
            type: float
          - name: symbol
            default: Cd
            docstring: symbol of element
            type: str
          - name: bpt
            default: 1040.0
            docstring: bpt of element
            type: float
          - name: mpt
            default: 594.18
            docstring: mpt of element
            type: float
          - name: density
            default: 8.65
            docstring: density of element
            type: float
          - name: volume
            default: 13.1
            docstring: volume of element
            type: float
          - name: name
            default: Cadmium
            docstring: name of element
            type: str
          - name: debye
            default: 120.0
            docstring: debye of element
            type: float
          - name: a
            default: 2.98
            docstring: a of element
            type: float
          - name: crystal
            default: HEX
            docstring: crystal of element
            type: str
          - name: cpera
            default: 1.886
            docstring: cpera of element
            type: float
          - name: conf
            default: '[Kr]4d10_5s2'
            docstring: conf of element
            type: str
          - name: r_rms
            default: 8.7373430179e-05
            docstring: r_rms of element
            type: float
      - name: in
        docstring: data of element
        keywords:
          - name: vdw-radius
            default: 1.93
            docstring: radius of element
            type: float
          - name: covalent
            default: 1.44
            docstring: covalent value element
            type: float
          - name: Z
            default: 49
            docstring: z-value of element
            type: int
          - name: mass
            default: 114.82
            docstring: mass of element
            type: float
          - name: symbol
            default: In
            docstring: symbol of element
            type: str
          - name: bpt
            default: 2346.0
            docstring: bpt of element
            type: float
          - name: mpt
            default: 429.76
            docstring: mpt of element
            type: float
          - name: density
            default: 7.31
            docstring: density of element
            type: float
          - name: volume
            default: 15.7
            docstring: volume of element
            type: float
          - name: name
            default: Indium
            docstring: name of element
            type: str
          - name: debye
            default: 129.0
            docstring: debye of element
            type: float
          - name: a
            default: 4.59
            docstring: a of element
            type: float
          - name: crystal
            default: TET
            docstring: crystal of element
            type: str
          - name: cpera
            default: 1.076
            docstring: cpera of element
            type: float
          - name: conf
            default: '[Kr]4d10_5s2_5p1'
            docstring: conf of element
            type: str
          - name: r_rms
            default: 8.7596760865e-05
            docstring: r_rms of element
            type: float
      - name: sn
        docstring: data of element
        keywords:
          - name: vdw-radius
            default: 2.17
            docstring: radius of element
            type: float
          - name: covalent
            default: 1.41
            docstring: covalent value element
            type: float
          - name: Z
            default: 50
            docstring: z-value of element
            type: int
          - name: mass
            default: 118.71
            docstring: mass of element
            type: float
          - name: symbol
            default: Sn
            docstring: symbol of element
            type: str
          - name: bpt
            default: 2876.0
            docstring: bpt of element
            type: float
          - name: mpt
            default: 505.06
            docstring: mpt of element
            type: float
          - name: density
            default: 7.3
            docstring: density of element
            type: float
          - name: volume
            default: 16.3
            docstring: volume of element
            type: float
          - name: name
            default: Tin
            docstring: name of element
            type: str
          - name: debye
            default: 170.0
            docstring: debye of element
            type: float
          - name: a
            default: 5.82
            docstring: a of element
            type: float
          - name: crystal
            default: TET
            docstring: crystal of element
            type: str
          - name: cpera
            default: 0.546
            docstring: cpera of element
            type: float
          - name: conf
            default: '[Kr]4d10_5s2_5p2'
            docstring: conf of element
            type: str
          - name: r_rms
            default: 8.8694413774e-05
            docstring: r_rms of element
            type: float
      - name: sb
        docstring: data of element
        keywords:
          - name: vdw-radius
            default: 2.06
            docstring: radius of element
            type: float
          - name: covalent
            default: 1.4
            docstring: covalent value element
            type: float
          - name: Z
            default: 51
            docstring: z-value of element
            type: int
          - name: mass
            default: 121.75
            docstring: mass of element
            type: float
          - name: symbol
            default: Sb
            docstring: symbol of element
            type: str
          - name: bpt
            default: 1860.0
            docstring: bpt of element
            type: float
          - name: mpt
            default: 904.0
            docstring: mpt of element
            type: float
          - name: density
            default: 6.68
            docstring: density of element
            type: float
          - name: volume
            default: 18.23
            docstring: volume of element
            type: float
          - name: name
            default: Antimony
            docstring: name of element
            type: str
          - name: debye
            default: 200.0
            docstring: debye of element
            type: float
          - name: a
            default: 4.51
            docstring: a of element
            type: float
          - name: crystal
            default: RHL
            docstring: crystal of element
            type: str
          - name: cpera
            default: 57.1
            docstring: cpera of element
            type: float
          - name: conf
            default: '[Kr]4d10_5s2_5p3'
            docstring: conf of element
            type: str
          - name: r_rms
            default: 8.8910267995e-05
            docstring: r_rms of element
            type: float
      - name: te
        docstring: data of element
        keywords:
          - name: vdw-radius
            default: 2.06
            docstring: radius of element
            type: float
          - name: covalent
            default: 1.36
            docstring: covalent value element
            type: float
          - name: Z
            default: 52
            docstring: z-value of element
            type: int
          - name: mass
            default: 127.6
            docstring: mass of element
            type: float
          - name: symbol
            default: Te
            docstring: symbol of element
            type: str
          - name: bpt
            default: 1261.0
            docstring: bpt of element
            type: float
          - name: mpt
            default: 722.65
            docstring: mpt of element
            type: float
          - name: density
            default: 6.24
            docstring: density of element
            type: float
          - name: volume
            default: 20.5
            docstring: volume of element
            type: float
          - name: name
            default: Tellurium
            docstring: name of element
            type: str
          - name: debye
            default: -139.0
            docstring: debye of element
            type: float
          - name: a
            default: 4.45
            docstring: a of element
            type: float
          - name: crystal
            default: HEX
            docstring: crystal of element
            type: str
          - name: cpera
            default: 1.33
            docstring: cpera of element
            type: float
          - name: conf
            default: '[Kr]4d10_5s2_5p4'
            docstring: conf of element
            type: str
          - name: r_rms
            default: 9.0801452955e-05
            docstring: r_rms of element
            type: float
      - name: i
        docstring: data of element
        keywords:
          - name: vdw-radius
            default: 1.98
            docstring: radius of element
            type: float
          - name: covalent
            default: 1.33
            docstring: covalent value element
            type: float
          - name: Z
            default: 53
            docstring: z-value of element
            type: int
          - name: mass
            default: 126.90447
            docstring: mass of element
            type: float
          - name: symbol
            default: I
            docstring: symbol of element
            type: str
          - name: bpt
            default: 458.4
            docstring: bpt of element
            type: float
          - name: mpt
            default: 386.7
            docstring: mpt of element
            type: float
          - name: density
            default: 4.92
            docstring: density of element
            type: float
          - name: volume
            default: 25.74
            docstring: volume of element
            type: float
          - name: name
            default: Iodine
            docstring: name of element
            type: str
          - name: debye
            default: 0.0
            docstring: debye of element
            type: float
          - name: a
            default: 7.27
            docstring: a of element
            type: float
          - name: crystal
            default: ORC
            docstring: crystal of element
            type: str
          - name: cpera
            default: 0.0
            docstring: cpera of element
            type: float
          - name: conf
            default: '[Kr]4d10_5s2_5p5'
            docstring: conf of element
            type: str
          - name: r_rms
            default: 9.018104029e-05
            docstring: r_rms of element
            type: float
      - name: xe
        docstring: data of element
        keywords:
          - name: vdw-radius
            default: 2.16
            docstring: radius of element
            type: float
          - name: covalent
            default: 1.31
            docstring: covalent value element
            type: float
          - name: Z
            default: 54
            docstring: z-value of element
            type: int
          - name: mass
            default: 131.29
            docstring: mass of element
            type: float
          - name: symbol
            default: Xe
            docstring: symbol of element
            type: str
          - name: bpt
            default: 165.03
            docstring: bpt of element
            type: float
          - name: mpt
            default: 161.36
            docstring: mpt of element
            type: float
          - name: density
            default: 5.89
            docstring: density of element
            type: float
          - name: volume
            default: 37.3
            docstring: volume of element
            type: float
          - name: name
            default: Xenon
            docstring: name of element
            type: str
          - name: debye
            default: -55.0
            docstring: debye of element
            type: float
          - name: a
            default: 6.2
            docstring: a of element
            type: float
          - name: crystal
            default: FCC
            docstring: crystal of element
            type: str
          - name: cpera
            default: 0.0
            docstring: cpera of element
            type: float
          - name: conf
            default: '[Kr]4d10_5s2_5p6'
            docstring: conf of element
            type: str
          - name: r_rms
            default: 9.1209776425e-05
            docstring: r_rms of element
            type: float
      - name: cs
        docstring: data of element
        keywords:
          - name: vdw-radius
            default: 3.43
            docstring: radius of element
            type: float
          - name: covalent
            default: 2.35
            docstring: covalent value element
            type: float
          - name: Z
            default: 55
            docstring: z-value of element
            type: int
          - name: mass
            default: 132.90543
            docstring: mass of element
            type: float
          - name: symbol
            default: Cs
            docstring: symbol of element
            type: str
          - name: bpt
            default: 944.0
            docstring: bpt of element
            type: float
          - name: mpt
            default: 301.55
            docstring: mpt of element
            type: float
          - name: density
            default: 1.87
            docstring: density of element
            type: float
          - name: volume
            default: 71.07
            docstring: volume of element
            type: float
          - name: name
            default: Cesium
            docstring: name of element
            type: str
          - name: debye
            default: -40.0
            docstring: debye of element
            type: float
          - name: a
            default: 6.05
            docstring: a of element
            type: float
          - name: crystal
            default: BCC
            docstring: crystal of element
            type: str
          - name: cpera
            default: 0.0
            docstring: cpera of element
            type: float
          - name: conf
            default: '[Xe]6s1'
            docstring: conf of element
            type: str
          - name: r_rms
            default: 9.1412392742e-05
            docstring: r_rms of element
            type: float
      - name: ba
        docstring: data of element
        keywords:
          - name: vdw-radius
            default: 2.68
            docstring: radius of element
            type: float
          - name: covalent
            default: 1.98
            docstring: covalent value element
            type: float
          - name: Z
            default: 56
            docstring: z-value of element
            type: int
          - name: mass
            default: 137.327
            docstring: mass of element
            type: float
          - name: symbol
            default: Ba
            docstring: symbol of element
            type: str
          - name: bpt
            default: 2171.0
            docstring: bpt of element
            type: float
          - name: mpt
            default: 1002.0
            docstring: mpt of element
            type: float
          - name: density
            default: 3.5
            docstring: density of element
            type: float
          - name: volume
            default: 39.24
            docstring: volume of element
            type: float
          - name: name
            default: Barium
            docstring: name of element
            type: str
          - name: debye
            default: -110.0
            docstring: debye of element
            type: float
          - name: a
            default: 5.02
            docstring: a of element
            type: float
          - name: crystal
            default: BCC
            docstring: crystal of element
            type: str
          - name: cpera
            default: 0.0
            docstring: cpera of element
            type: float
          - name: conf
            default: '[Xe]6s2'
            docstring: conf of element
            type: str
          - name: r_rms
            default: 9.2410525664e-05
            docstring: r_rms of element
            type: float
      - name: la
        docstring: data of element
        keywords:
          - name: vdw-radius
            default: -1.0
            docstring: radius of element
            type: float
          - name: covalent
            default: 1.69
            docstring: covalent value element
            type: float
          - name: Z
            default: 57
            docstring: z-value of element
            type: int
          - name: mass
            default: 138.9055
            docstring: mass of element
            type: float
          - name: symbol
            default: La
            docstring: symbol of element
            type: str
          - name: bpt
            default: 3730.0
            docstring: bpt of element
            type: float
          - name: mpt
            default: 1193.0
            docstring: mpt of element
            type: float
          - name: density
            default: 6.7
            docstring: density of element
            type: float
          - name: volume
            default: 20.73
            docstring: volume of element
            type: float
          - name: name
            default: Lanthanum
            docstring: name of element
            type: str
          - name: debye
            default: 132.0
            docstring: debye of element
            type: float
          - name: a
            default: 3.75
            docstring: a of element
            type: float
          - name: crystal
            default: HEX
            docstring: crystal of element
            type: str
          - name: cpera
            default: 1.619
            docstring: cpera of element
            type: float
          - name: conf
            default: '[Xe]5d1_6s2'
            docstring: conf of element
            type: str
          - name: r_rms
            default: 9.2607247118e-05
            docstring: r_rms of element
            type: float
      - name: hf
        docstring: data of element
        keywords:
          - name: vdw-radius
            default: -1.0
            docstring: radius of element
            type: float
          - name: covalent
            default: 1.44
            docstring: covalent value element
            type: float
          - name: Z
            default: 72
            docstring: z-value of element
            type: int
          - name: mass
            default: 178.49
            docstring: mass of element
            type: float
          - name: symbol
            default: Hf
            docstring: symbol of element
            type: str
          - name: bpt
            default: 4876.0
            docstring: bpt of element
            type: float
          - name: mpt
            default: 2500.0
            docstring: mpt of element
            type: float
          - name: density
            default: 13.1
            docstring: density of element
            type: float
          - name: volume
            default: 13.6
            docstring: volume of element
            type: float
          - name: name
            default: Hafnium
            docstring: name of element
            type: str
          - name: debye
            default: 0.0
            docstring: debye of element
            type: float
          - name: a
            default: 3.2
            docstring: a of element
            type: float
          - name: crystal
            default: HEX
            docstring: crystal of element
            type: str
          - name: cpera
            default: 1.582
            docstring: cpera of element
            type: float
          - name: conf
            default: '[Xe]4f14_5d2_6s2'
            docstring: conf of element
            type: str
          - name: r_rms
            default: 9.9970978172e-05
            docstring: r_rms of element
            type: float
      - name: ta
        docstring: data of element
        keywords:
          - name: vdw-radius
            default: -1.0
            docstring: radius of element
            type: float
          - name: covalent
            default: 1.34
            docstring: covalent value element
            type: float
          - name: Z
            default: 73
            docstring: z-value of element
            type: int
          - name: mass
            default: 180.9479
            docstring: mass of element
            type: float
          - name: symbol
            default: Ta
            docstring: symbol of element
            type: str
          - name: bpt
            default: 5731.0
            docstring: bpt of element
            type: float
          - name: mpt
            default: 3287.0
            docstring: mpt of element
            type: float
          - name: density
            default: 16.6
            docstring: density of element
            type: float
          - name: volume
            default: 10.9
            docstring: volume of element
            type: float
          - name: name
            default: Tantalum
            docstring: name of element
            type: str
          - name: debye
            default: 225.0
            docstring: debye of element
            type: float
          - name: a
            default: 3.31
            docstring: a of element
            type: float
          - name: crystal
            default: BCC
            docstring: crystal of element
            type: str
          - name: cpera
            default: 0.0
            docstring: cpera of element
            type: float
          - name: conf
            default: '[Xe]4f14_5d3_6s2'
            docstring: conf of element
            type: str
          - name: r_rms
            default: 0.00010013585755
            docstring: r_rms of element
            type: float
      - name: w
        docstring: data of element
        keywords:
          - name: vdw-radius
            default: -1.0
            docstring: radius of element
            type: float
          - name: covalent
            default: 1.3
            docstring: covalent value element
            type: float
          - name: Z
            default: 74
            docstring: z-value of element
            type: int
          - name: mass
            default: 183.85
            docstring: mass of element
            type: float
          - name: symbol
            default: W
            docstring: symbol of element
            type: str
          - name: bpt
            default: 5828.0
            docstring: bpt of element
            type: float
          - name: mpt
            default: 3680.0
            docstring: mpt of element
            type: float
          - name: density
            default: 19.3
            docstring: density of element
            type: float
          - name: volume
            default: 9.53
            docstring: volume of element
            type: float
          - name: name
            default: Tungsten
            docstring: name of element
            type: str
          - name: debye
            default: 310.0
            docstring: debye of element
            type: float
          - name: a
            default: 3.16
            docstring: a of element
            type: float
          - name: crystal
            default: BCC
            docstring: crystal of element
            type: str
          - name: cpera
            default: 0.0
            docstring: cpera of element
            type: float
          - name: conf
            default: '[Xe]4f14_5d4_6s2'
            docstring: conf of element
            type: str
          - name: r_rms
            default: 0.0001006268807
            docstring: r_rms of element
            type: float
      - name: re
        docstring: data of element
        keywords:
          - name: vdw-radius
            default: -1.0
            docstring: radius of element
            type: float
          - name: covalent
            default: 1.28
            docstring: covalent value element
            type: float
          - name: Z
            default: 75
            docstring: z-value of element
            type: int
          - name: mass
            default: 186.207
            docstring: mass of element
            type: float
          - name: symbol
            default: Re
            docstring: symbol of element
            type: str
          - name: bpt
            default: 5869.0
            docstring: bpt of element
            type: float
          - name: mpt
            default: 3453.0
            docstring: mpt of element
            type: float
          - name: density
            default: 21.0
            docstring: density of element
            type: float
          - name: volume
            default: 8.85
            docstring: volume of element
            type: float
          - name: name
            default: Rhenium
            docstring: name of element
            type: str
          - name: debye
            default: 416.0
            docstring: debye of element
            type: float
          - name: a
            default: 2.76
            docstring: a of element
            type: float
          - name: crystal
            default: HEX
            docstring: crystal of element
            type: str
          - name: cpera
            default: 1.615
            docstring: cpera of element
            type: float
          - name: conf
            default: '[Xe]4f14_5d5_6s2'
            docstring: conf of element
            type: str
          - name: r_rms
            default: 0.00010111259523
            docstring: r_rms of element
            type: float
      - name: os
        docstring: data of element
        keywords:
          - name: vdw-radius
            default: -1.0
            docstring: radius of element
            type: float
          - name: covalent
            default: 1.26
            docstring: covalent value element
            type: float
          - name: Z
            default: 76
            docstring: z-value of element
            type: int
          - name: mass
            default: 190.2
            docstring: mass of element
            type: float
          - name: symbol
            default: Os
            docstring: symbol of element
            type: str
          - name: bpt
            default: 5285.0
            docstring: bpt of element
            type: float
          - name: mpt
            default: 3300.0
            docstring: mpt of element
            type: float
          - name: density
            default: 22.4
            docstring: density of element
            type: float
          - name: volume
            default: 8.49
            docstring: volume of element
            type: float
          - name: name
            default: Osmium
            docstring: name of element
            type: str
          - name: debye
            default: -400.0
            docstring: debye of element
            type: float
          - name: a
            default: 2.74
            docstring: a of element
            type: float
          - name: crystal
            default: HEX
            docstring: crystal of element
            type: str
          - name: cpera
            default: 1.579
            docstring: cpera of element
            type: float
          - name: conf
            default: '[Xe]4f14_5d6_6s2'
            docstring: conf of element
            type: str
          - name: r_rms
            default: 0.00010191070333
            docstring: r_rms of element
            type: float
      - name: ir
        docstring: data of element
        keywords:
          - name: vdw-radius
            default: -1.0
            docstring: radius of element
            type: float
          - name: covalent
            default: 1.27
            docstring: covalent value element
            type: float
          - name: Z
            default: 77
            docstring: z-value of element
            type: int
          - name: mass
            default: 192.22
            docstring: mass of element
            type: float
          - name: symbol
            default: Ir
            docstring: symbol of element
            type: str
          - name: bpt
            default: 4701.0
            docstring: bpt of element
            type: float
          - name: mpt
            default: 2716.0
            docstring: mpt of element
            type: float
          - name: density
            default: 22.5
            docstring: density of element
            type: float
          - name: volume
            default: 8.54
            docstring: volume of element
            type: float
          - name: name
            default: Iridium
            docstring: name of element
            type: str
          - name: debye
            default: 430.0
            docstring: debye of element
            type: float
          - name: a
            default: 3.84
            docstring: a of element
            type: float
          - name: crystal
            default: FCC
            docstring: crystal of element
            type: str
          - name: cpera
            default: 0.0
            docstring: cpera of element
            type: float
          - name: conf
            default: '[Xe]4f14_5d7_6s2'
            docstring: conf of element
            type: str
          - name: r_rms
            default: 0.00010206865731
            docstring: r_rms of element
            type: float
      - name: pt
        docstring: data of element
        keywords:
          - name: vdw-radius
            default: -1.0
            docstring: radius of element
            type: float
          - name: covalent
            default: 1.3
            docstring: covalent value element
            type: float
          - name: Z
            default: 78
            docstring: z-value of element
            type: int
          - name: mass
            default: 195.08
            docstring: mass of element
            type: float
          - name: symbol
            default: Pt
            docstring: symbol of element
            type: str
          - name: bpt
            default: 4100.0
            docstring: bpt of element
            type: float
          - name: mpt
            default: 2045.0
            docstring: mpt of element
            type: float
          - name: density
            default: 21.4
            docstring: density of element
            type: float
          - name: volume
            default: 9.1
            docstring: volume of element
            type: float
          - name: name
            default: Platinum
            docstring: name of element
            type: str
          - name: debye
            default: 230.0
            docstring: debye of element
            type: float
          - name: a
            default: 3.92
            docstring: a of element
            type: float
          - name: crystal
            default: FCC
            docstring: crystal of element
            type: str
          - name: cpera
            default: 0.0
            docstring: cpera of element
            type: float
          - name: conf
            default: '[Xe]4f14_5d10_6s0'
            docstring: conf of element
            type: str
          - name: r_rms
            default: 0.00010238293593
            docstring: r_rms of element
            type: float
      - name: au
        docstring: data of element
        keywords:
          - name: vdw-radius
            default: -1.0
            docstring: radius of element
            type: float
          - name: covalent
            default: 1.34
            docstring: covalent value element
            type: float
          - name: Z
            default: 79
            docstring: z-value of element
            type: int
          - name: mass
            default: 196.96654
            docstring: mass of element
            type: float
          - name: symbol
            default: Au
            docstring: symbol of element
            type: str
          - name: bpt
            default: 3130.0
            docstring: bpt of element
            type: float
          - name: mpt
            default: 1337.58
            docstring: mpt of element
            type: float
          - name: density
            default: 19.3
            docstring: density of element
            type: float
          - name: volume
            default: 10.2
            docstring: volume of element
            type: float
          - name: name
            default: Gold
            docstring: name of element
            type: str
          - name: debye
            default: 170.0
            docstring: debye of element
            type: float
          - name: a
            default: 4.08
            docstring: a of element
            type: float
          - name: crystal
            default: FCC
            docstring: crystal of element
            type: str
          - name: cpera
            default: 0.0
            docstring: cpera of element
            type: float
          - name: conf
            default: '[Xe]4f14_5d10_6s1'
            docstring: conf of element
            type: str
          - name: r_rms
            default: 0.00010269507292
            docstring: r_rms of element
            type: float
      - name: hg
        docstring: data of element
        keywords:
          - name: vdw-radius
            default: -1.0
            docstring: radius of element
            type: float
          - name: covalent
            default: 1.49
            docstring: covalent value element
            type: float
          - name: Z
            default: 80
            docstring: z-value of element
            type: int
          - name: mass
            default: 200.59
            docstring: mass of element
            type: float
          - name: symbol
            default: Hg
            docstring: symbol of element
            type: str
          - name: bpt
            default: 630.0
            docstring: bpt of element
            type: float
          - name: mpt
            default: 234.28
            docstring: mpt of element
            type: float
          - name: density
            default: 13.53
            docstring: density of element
            type: float
          - name: volume
            default: 14.82
            docstring: volume of element
            type: float
          - name: name
            default: Mercury
            docstring: name of element
            type: str
          - name: debye
            default: 100.0
            docstring: debye of element
            type: float
          - name: a
            default: 2.99
            docstring: a of element
            type: float
          - name: crystal
            default: RHL
            docstring: crystal of element
            type: str
          - name: cpera
            default: 70.75
            docstring: cpera of element
            type: float
          - name: conf
            default: '[Xe]4f14_5d10_6s2'
            docstring: conf of element
            type: str
          - name: r_rms
            default: 0.00010346628039
            docstring: r_rms of element
            type: float
      - name: tl
        docstring: data of element
        keywords:
          - name: vdw-radius
            default: 1.96
            docstring: radius of element
            type: float
          - name: covalent
            default: 1.48
            docstring: covalent value element
            type: float
          - name: Z
            default: 81
            docstring: z-value of element
            type: int
          - name: mass
            default: 204.3833
            docstring: mass of element
            type: float
          - name: symbol
            default: Tl
            docstring: symbol of element
            type: str
          - name: bpt
            default: 1746.0
            docstring: bpt of element
            type: float
          - name: mpt
            default: 577.0
            docstring: mpt of element
            type: float
          - name: density
            default: 11.85
            docstring: density of element
            type: float
          - name: volume
            default: 17.2
            docstring: volume of element
            type: float
          - name: name
            default: Thallium
            docstring: name of element
            type: str
          - name: debye
            default: 96.0
            docstring: debye of element
            type: float
          - name: a
            default: 3.46
            docstring: a of element
            type: float
          - name: crystal
            default: HEX
            docstring: crystal of element
            type: str
          - name: cpera
            default: 1.599
            docstring: cpera of element
            type: float
          - name: conf
            default: '[Xe]4f14_5d10_6s2_6p1'
            docstring: conf of element
            type: str
          - name: r_rms
            default: 0.00010392291259
            docstring: r_rms of element
            type: float
      - name: pb
        docstring: data of element
        keywords:
          - name: vdw-radius
            default: 2.02
            docstring: radius of element
            type: float
          - name: covalent
            default: 1.47
            docstring: covalent value element
            type: float
          - name: Z
            default: 82
            docstring: z-value of element
            type: int
          - name: mass
            default: 207.2
            docstring: mass of element
            type: float
          - name: symbol
            default: Pb
            docstring: symbol of element
            type: str
          - name: bpt
            default: 2023.0
            docstring: bpt of element
            type: float
          - name: mpt
            default: 600.6
            docstring: mpt of element
            type: float
          - name: density
            default: 11.4
            docstring: density of element
            type: float
          - name: volume
            default: 18.17
            docstring: volume of element
            type: float
          - name: name
            default: Lead
            docstring: name of element
            type: str
          - name: debye
            default: 88.0
            docstring: debye of element
            type: float
          - name: a
            default: 4.95
            docstring: a of element
            type: float
          - name: crystal
            default: FCC
            docstring: crystal of element
            type: str
          - name: cpera
            default: 0.0
            docstring: cpera of element
            type: float
          - name: conf
            default: '[Xe]4f14_5d10_6s2_6p2'
            docstring: conf of element
            type: str
          - name: r_rms
            default: 0.0001043751113
            docstring: r_rms of element
            type: float
      - name: bi
        docstring: data of element
        keywords:
          - name: vdw-radius
            default: 2.07
            docstring: radius of element
            type: float
          - name: covalent
            default: 1.46
            docstring: covalent value element
            type: float
          - name: Z
            default: 83
            docstring: z-value of element
            type: int
          - name: mass
            default: 208.98037
            docstring: mass of element
            type: float
          - name: symbol
            default: Bi
            docstring: symbol of element
            type: str
          - name: bpt
            default: 1837.0
            docstring: bpt of element
            type: float
          - name: mpt
            default: 544.52
            docstring: mpt of element
            type: float
          - name: density
            default: 9.8
            docstring: density of element
            type: float
          - name: volume
            default: 21.3
            docstring: volume of element
            type: float
          - name: name
            default: Bismuth
            docstring: name of element
            type: str
          - name: debye
            default: 120.0
            docstring: debye of element
            type: float
          - name: a
            default: 4.75
            docstring: a of element
            type: float
          - name: crystal
            default: RHL
            docstring: crystal of element
            type: str
          - name: cpera
            default: 57.23
            docstring: cpera of element
            type: float
          - name: conf
            default: '[Xe]4f14_5d10_6s2_6p3'
            docstring: conf of element
            type: str
          - name: r_rms
            default: 0.00010452487744
            docstring: r_rms of element
            type: float
      - name: po
        docstring: data of element
        keywords:
          - name: vdw-radius
            default: 1.97
            docstring: radius of element
            type: float
          - name: covalent
            default: 1.46
            docstring: covalent value element
            type: float
          - name: Z
            default: 84
            docstring: z-value of element
            type: int
          - name: mass
            default: -209.0
            docstring: mass of element
            type: float
          - name: symbol
            default: Po
            docstring: symbol of element
            type: str
          - name: bpt
            default: 1235.0
            docstring: bpt of element
            type: float
          - name: mpt
            default: 527.0
            docstring: mpt of element
            type: float
          - name: density
            default: 9.4
            docstring: density of element
            type: float
          - name: volume
            default: 22.23
            docstring: volume of element
            type: float
          - name: name
            default: Polonium
            docstring: name of element
            type: str
          - name: debye
            default: 0.0
            docstring: debye of element
            type: float
          - name: a
            default: 3.35
            docstring: a of element
            type: float
          - name: crystal
            default: SC
            docstring: crystal of element
            type: str
          - name: cpera
            default: 0.0
            docstring: cpera of element
            type: float
          - name: conf
            default: '[Xe]4f14_5d10_6s2_6p4'
            docstring: conf of element
            type: str
          - name: r_rms
            default: 0.00010452487744
            docstring: r_rms of element
            type: float
      - name: at
        docstring: data of element
        keywords:
          - name: vdw-radius
            default: 2.02
            docstring: radius of element
            type: float
          - name: covalent
            default: 1.45
            docstring: covalent value element
            type: float
          - name: Z
            default: 85
            docstring: z-value of element
            type: int
          - name: mass
            default: 210.0
            docstring: mass of element
            type: float
          - name: symbol
            default: At
            docstring: symbol of element
            type: str
          - name: bpt
            default: 610.0
            docstring: bpt of element
            type: float
          - name: mpt
            default: 575.0
            docstring: mpt of element
            type: float
          - name: density
            default: 0.0
            docstring: density of element
            type: float
          - name: volume
            default: 0.0
            docstring: volume of element
            type: float
          - name: name
            default: Astatine
            docstring: name of element
            type: str
          - name: debye
            default: 0.0
            docstring: debye of element
            type: float
          - name: a
            default: 0.0
            docstring: a of element
            type: float
          - name: crystal
            default: ''
            docstring: crystal of element
            type: str
          - name: cpera
            default: 0.0
            docstring: cpera of element
            type: float
          - name: conf
            default: '[Xe]4f14_5d10_6s2_6p5'
            docstring: conf of element
            type: str
          - name: r_rms
            default: 0.0001046741666
            docstring: r_rms of element
            type: float
      - name: rn
        docstring: data of element
        keywords:
          - name: vdw-radius
            default: 2.2
            docstring: radius of element
            type: float
          - name: covalent
            default: 1.43
            docstring: covalent value element
            type: float
          - name: Z
            default: 86
            docstring: z-value of element
            type: int
          - name: mass
            default: -222.0
            docstring: mass of element
            type: float
          - name: symbol
            default: Rn
            docstring: symbol of element
            type: str
          - name: bpt
            default: 211.0
            docstring: bpt of element
            type: float
          - name: mpt
            default: 202.0
            docstring: mpt of element
            type: float
          - name: density
            default: 9.91
            docstring: density of element
            type: float
          - name: volume
            default: 50.5
            docstring: volume of element
            type: float
          - name: name
            default: Radon
            docstring: name of element
            type: str
          - name: debye
            default: 0.0
            docstring: debye of element
            type: float
          - name: a
            default: 0.0
            docstring: a of element
            type: float
          - name: crystal
            default: FCC
            docstring: crystal of element
            type: str
          - name: cpera
            default: 0.0
            docstring: cpera of element
            type: float
          - name: conf
            default: '[Xe]4f14_5d10_6s2_6p6'
            docstring: conf of element
            type: str
          - name: r_rms
            default: 0.00010642976299
            docstring: r_rms of element
            type: float
      - name: fr
        docstring: data of element
        keywords:
          - name: vdw-radius
            default: 3.48
            docstring: radius of element
            type: float
          - name: covalent
            default: 2.5
            docstring: covalent value element
            type: float
          - name: Z
            default: 87
            docstring: z-value of element
            type: int
          - name: mass
            default: -223.0
            docstring: mass of element
            type: float
          - name: symbol
            default: Fr
            docstring: symbol of element
            type: str
          - name: bpt
            default: 950.0
            docstring: bpt of element
            type: float
          - name: mpt
            default: 300.0
            docstring: mpt of element
            type: float
          - name: density
            default: 0.0
            docstring: density of element
            type: float
          - name: volume
            default: 0.0
            docstring: volume of element
            type: float
          - name: name
            default: Francium
            docstring: name of element
            type: str
          - name: debye
            default: 0.0
            docstring: debye of element
            type: float
          - name: a
            default: 0.0
            docstring: a of element
            type: float
          - name: crystal
            default: BCC
            docstring: crystal of element
            type: str
          - name: cpera
            default: 0.0
            docstring: cpera of element
            type: float
          - name: conf
            default: '[Rn]7s1'
            docstring: conf of element
            type: str
          - name: r_rms
            default: 0.00010657317899
            docstring: r_rms of element
            type: float
      - name: ra
        docstring: data of element
        keywords:
          - name: vdw-radius
            default: 2.83
            docstring: radius of element
            type: float
          - name: covalent
            default: 2.4
            docstring: covalent value element
            type: float
          - name: Z
            default: 88
            docstring: z-value of element
            type: int
          - name: mass
            default: 226.025
            docstring: mass of element
            type: float
          - name: symbol
            default: Ra
            docstring: symbol of element
            type: str
          - name: bpt
            default: 1809.0
            docstring: bpt of element
            type: float
          - name: mpt
            default: 973.0
            docstring: mpt of element
            type: float
          - name: density
            default: 5.0
            docstring: density of element
            type: float
          - name: volume
            default: 45.2
            docstring: volume of element
            type: float
          - name: name
            default: Radium
            docstring: name of element
            type: str
          - name: debye
            default: 0.0
            docstring: debye of element
            type: float
          - name: a
            default: 0.0
            docstring: a of element
            type: float
          - name: crystal
            default: ''
            docstring: crystal of element
            type: str
          - name: cpera
            default: 0.0
            docstring: cpera of element
            type: float
          - name: conf
            default: '[Rn]7s2'
            docstring: conf of element
            type: str
          - name: r_rms
            default: 0.000107000871
            docstring: r_rms of element
            type: float
      - name: ac
        docstring: data of element
        keywords:
          - name: vdw-radius
            default: -1.0
            docstring: radius of element
            type: float
          - name: covalent
            default: 2.2
            docstring: covalent value element
            type: float
          - name: Z
            default: 89
            docstring: z-value of element
            type: int
          - name: mass
            default: 227.028
            docstring: mass of element
            type: float
          - name: symbol
            default: Ac
            docstring: symbol of element
            type: str
          - name: bpt
            default: 3473.0
            docstring: bpt of element
            type: float
          - name: mpt
            default: 1323.0
            docstring: mpt of element
            type: float
          - name: density
            default: 10.07
            docstring: density of element
            type: float
          - name: volume
            default: 22.54
            docstring: volume of element
            type: float
          - name: name
            default: Actinium
            docstring: name of element
            type: str
          - name: debye
            default: 0.0
            docstring: debye of element
            type: float
          - name: a
            default: 5.31
            docstring: a of element
            type: float
          - name: crystal
            default: FCC
            docstring: crystal of element
            type: str
          - name: cpera
            default: 0.0
            docstring: cpera of element
            type: float
          - name: conf
            default: '[Rn]6d1_7s2'
            docstring: conf of element
            type: str
          - name: r_rms
            default: 0.00010714259349
            docstring: r_rms of element
            type: float
      - name: rf
        docstring: data of element
        keywords:
          - name: vdw-radius
            default: -1.0
            docstring: radius of element
            type: float
          - name: covalent
            default: 0.0
            docstring: covalent value element
            type: float
          - name: Z
            default: 104
            docstring: z-value of element
            type: int
          - name: mass
            default: -257.0
            docstring: mass of element
            type: float
          - name: symbol
            default: Rf
            docstring: symbol of element
            type: str
          - name: bpt
            default: 0.0
            docstring: bpt of element
            type: float
          - name: mpt
            default: 0.0
            docstring: mpt of element
            type: float
          - name: density
            default: 0.0
            docstring: density of element
            type: float
          - name: volume
            default: 0.0
            docstring: volume of element
            type: float
          - name: name
            default: Rutherfordium
            docstring: name of element
            type: str
          - name: debye
            default: 0.0
            docstring: debye of element
            type: float
          - name: a
            default: 0.0
            docstring: a of element
            type: float
          - name: crystal
            default: ''
            docstring: crystal of element
            type: str
          - name: cpera
            default: 0.0
            docstring: cpera of element
            type: float
          - name: conf
            default: 4-5s
            docstring: conf of element
            type: str
          - name: r_rms
            default: 0.0001117320442
            docstring: r_rms of element
            type: float
      - name: db
        docstring: data of element
        keywords:
          - name: vdw-radius
            default: -1.0
            docstring: radius of element
            type: float
          - name: covalent
            default: 0.0
            docstring: covalent value element
            type: float
          - name: Z
            default: 105
            docstring: z-value of element
            type: int
          - name: mass
            default: -262.0
            docstring: mass of element
            type: float
          - name: symbol
            default: Db
            docstring: symbol of element
            type: str
          - name: bpt
            default: 0.0
            docstring: bpt of element
            type: float
          - name: mpt
            default: 0.0
            docstring: mpt of element
            type: float
          - name: density
            default: 0.0
            docstring: density of element
            type: float
          - name: volume
            default: 0.0
            docstring: volume of element
            type: float
          - name: name
            default: Dubnium
            docstring: name of element
            type: str
          - name: debye
            default: 0.0
            docstring: debye of element
            type: float
          - name: a
            default: 0.0
            docstring: a of element
            type: float
          - name: crystal
            default: ''
            docstring: crystal of element
            type: str
          - name: cpera
            default: 0.0
            docstring: cpera of element
            type: float
          - name: conf
            default: 40s
            docstring: conf of element
            type: str
          - name: r_rms
            default: 0.00011186082063
            docstring: r_rms of element
            type: float
      - name: sg
        docstring: data of element
        keywords:
          - name: vdw-radius
            default: -1.0
            docstring: radius of element
            type: float
          - name: covalent
            default: 0.0
            docstring: covalent value element
            type: float
          - name: Z
            default: 106
            docstring: z-value of element
            type: int
          - name: mass
            default: -263.0
            docstring: mass of element
            type: float
          - name: symbol
            default: Sg
            docstring: symbol of element
            type: str
          - name: bpt
            default: 0.0
            docstring: bpt of element
            type: float
          - name: mpt
            default: 0.0
            docstring: mpt of element
            type: float
          - name: density
            default: 0.0
            docstring: density of element
            type: float
          - name: volume
            default: 0.0
            docstring: volume of element
            type: float
          - name: name
            default: Seaborgium
            docstring: name of element
            type: str
          - name: debye
            default: 0.0
            docstring: debye of element
            type: float
          - name: a
            default: 0.0
            docstring: a of element
            type: float
          - name: crystal
            default: ''
            docstring: crystal of element
            type: str
          - name: cpera
            default: 0.0
            docstring: cpera of element
            type: float
          - name: conf
            default: 0.9s
            docstring: conf of element
            type: str
          - name: r_rms
            default: 0.00011198926979
            docstring: r_rms of element
            type: float
      - name: bh
        docstring: data of element
        keywords:
          - name: vdw-radius
            default: -1.0
            docstring: radius of element
            type: float
          - name: covalent
            default: 0.0
            docstring: covalent value element
            type: float
          - name: Z
            default: 107
            docstring: z-value of element
            type: int
          - name: mass
            default: -262.0
            docstring: mass of element
            type: float
          - name: symbol
            default: Bh
            docstring: symbol of element
            type: str
          - name: bpt
            default: 0.0
            docstring: bpt of element
            type: float
          - name: mpt
            default: 0.0
            docstring: mpt of element
            type: float
          - name: density
            default: 0.0
            docstring: density of element
            type: float
          - name: volume
            default: 0.0
            docstring: volume of element
            type: float
          - name: name
            default: Bohrium
            docstring: name of element
            type: str
          - name: debye
            default: 0.0
            docstring: debye of element
            type: float
          - name: a
            default: 0.0
            docstring: a of element
            type: float
          - name: crystal
            default: ''
            docstring: crystal of element
            type: str
          - name: cpera
            default: 0.0
            docstring: cpera of element
            type: float
          - name: conf
            default: 2ms
            docstring: conf of element
            type: str
          - name: r_rms
            default: 0.00011186082063
            docstring: r_rms of element
            type: float
      - name: hs
        docstring: data of element
        keywords:
          - name: vdw-radius
            default: -1.0
            docstring: radius of element
            type: float
          - name: covalent
            default: 0.0
            docstring: covalent value element
            type: float
          - name: Z
            default: 108
            docstring: z-value of element
            type: int
          - name: mass
            default: -264.0
            docstring: mass of element
            type: float
          - name: symbol
            default: Hs
            docstring: symbol of element
            type: str
          - name: bpt
            default: 0.0
            docstring: bpt of element
            type: float
          - name: mpt
            default: 0.0
            docstring: mpt of element
            type: float
          - name: density
            default: 0.0
            docstring: density of element
            type: float
          - name: volume
            default: 0.0
            docstring: volume of element
            type: float
          - name: name
            default: Hassium
            docstring: name of element
            type: str
          - name: debye
            default: 0.0
            docstring: debye of element
            type: float
          - name: a
            default: 0.0
            docstring: a of element
            type: float
          - name: crystal
            default: ''
            docstring: crystal of element
            type: str
          - name: cpera
            default: 0.0
            docstring: cpera of element
            type: float
          - name: conf
            default: ''
            docstring: conf of element
            type: str
          - name: r_rms
            default: 0.0001122451946
            docstring: r_rms of element
            type: float
      - name: mt
        docstring: data of element
        keywords:
          - name: vdw-radius
            default: -1.0
            docstring: radius of element
            type: float
          - name: covalent
            default: 0.0
            docstring: covalent value element
            type: float
          - name: Z
            default: 109
            docstring: z-value of element
            type: int
          - name: mass
            default: -266.0
            docstring: mass of element
            type: float
          - name: symbol
            default: Mt
            docstring: symbol of element
            type: str
          - name: bpt
            default: 0.0
            docstring: bpt of element
            type: float
          - name: mpt
            default: 0.0
            docstring: mpt of element
            type: float
          - name: density
            default: 0.0
            docstring: density of element
            type: float
          - name: volume
            default: 0.0
            docstring: volume of element
            type: float
          - name: name
            default: Meitnerium
            docstring: name of element
            type: str
          - name: debye
            default: 0.0
            docstring: debye of element
            type: float
          - name: a
            default: 0.0
            docstring: a of element
            type: float
          - name: crystal
            default: ''
            docstring: crystal of element
            type: str
          - name: cpera
            default: 0.0
            docstring: cpera of element
            type: float
          - name: conf
            default: 5ms
            docstring: conf of element
            type: str
          - name: r_rms
            default: 0.00011237267433
            docstring: r_rms of element
            type: float
      - name: '110'
        docstring: data of element
        keywords:
          - name: vdw-radius
            default: -1.0
            docstring: radius of element
            type: float
          - name: covalent
            default: 0.0
            docstring: covalent value element
            type: float
          - name: Z
            default: 110
            docstring: z-value of element
            type: int
          - name: mass
            default: -269.0
            docstring: mass of element
            type: float
          - name: symbol
            default: '110'
            docstring: symbol of element
            type: str
          - name: bpt
            default: 0.0
            docstring: bpt of element
            type: float
          - name: mpt
            default: 0.0
            docstring: mpt of element
            type: float
          - name: density
            default: 0.0
            docstring: density of element
            type: float
          - name: volume
            default: 0.0
            docstring: volume of element
            type: float
          - name: name
            default: (recent_disc.)
            docstring: name of element
            type: str
          - name: debye
            default: 0.0
            docstring: debye of element
            type: float
          - name: a
            default: 0.0
            docstring: a of element
            type: float
          - name: crystal
            default: ''
            docstring: crystal of element
            type: str
          - name: cpera
            default: 0.0
            docstring: cpera of element
            type: float
          - name: conf
            default: ''
            docstring: conf of element
            type: str
          - name: r_rms
            default: -1.0
            docstring: r_rms of element
            type: float
      - name: '111'
        docstring: data of element
        keywords:
          - name: vdw-radius
            default: -1.0
            docstring: radius of element
            type: float
          - name: covalent
            default: 0.0
            docstring: covalent value element
            type: float
          - name: Z
            default: 111
            docstring: z-value of element
            type: int
          - name: mass
            default: -272.0
            docstring: mass of element
            type: float
          - name: symbol
            default: '111'
            docstring: symbol of element
            type: str
          - name: bpt
            default: 0.0
            docstring: bpt of element
            type: float
          - name: mpt
            default: 0.0
            docstring: mpt of element
            type: float
          - name: density
            default: 0.0
            docstring: density of element
            type: float
          - name: volume
            default: 0.0
            docstring: volume of element
            type: float
          - name: name
            default: (recent_disc.)
            docstring: name of element
            type: str
          - name: debye
            default: 0.0
            docstring: debye of element
            type: float
          - name: a
            default: 0.0
            docstring: a of element
            type: float
          - name: crystal
            default: ''
            docstring: crystal of element
            type: str
          - name: cpera
            default: 0.0
            docstring: cpera of element
            type: float
          - name: conf
            default: 4/1000s
            docstring: conf of element
            type: str
          - name: r_rms
            default: -1.0
            docstring: r_rms of element
            type: float
      - name: '112'
        docstring: data of element
        keywords:
          - name: vdw-radius
            default: -1.0
            docstring: radius of element
            type: float
          - name: covalent
            default: 0.0
            docstring: covalent value element
            type: float
          - name: Z
            default: 112
            docstring: z-value of element
            type: int
          - name: mass
            default: -277.0
            docstring: mass of element
            type: float
          - name: symbol
            default: '112'
            docstring: symbol of element
            type: str
          - name: bpt
            default: 0.0
            docstring: bpt of element
            type: float
          - name: mpt
            default: 0.0
            docstring: mpt of element
            type: float
          - name: density
            default: 0.0
            docstring: density of element
            type: float
          - name: volume
            default: 0.0
            docstring: volume of element
            type: float
          - name: name
            default: (recent_disc.)
            docstring: name of element
            type: str
          - name: debye
            default: 0.0
            docstring: debye of element
            type: float
          - name: a
            default: 0.0
            docstring: a of element
            type: float
          - name: crystal
            default: ''
            docstring: crystal of element
            type: str
          - name: cpera
            default: 0.0
            docstring: cpera of element
            type: float
          - name: conf
            default: 280µs
            docstring: conf of element
            type: str
          - name: r_rms
            default: -1.0
            docstring: r_rms of element
            type: float
      - name: ce
        docstring: data of element
        keywords:
          - name: vdw-radius
            default: -1.0
            docstring: radius of element
            type: float
          - name: covalent
            default: 1.65
            docstring: covalent value element
            type: float
          - name: Z
            default: 58
            docstring: z-value of element
            type: int
          - name: mass
            default: 140.115
            docstring: mass of element
            type: float
          - name: symbol
            default: Ce
            docstring: symbol of element
            type: str
          - name: bpt
            default: 3699.0
            docstring: bpt of element
            type: float
          - name: mpt
            default: 1071.0
            docstring: mpt of element
            type: float
          - name: density
            default: 6.78
            docstring: density of element
            type: float
          - name: volume
            default: 20.67
            docstring: volume of element
            type: float
          - name: name
            default: Cerium
            docstring: name of element
            type: str
          - name: debye
            default: -139.0
            docstring: debye of element
            type: float
          - name: a
            default: 5.16
            docstring: a of element
            type: float
          - name: crystal
            default: FCC
            docstring: crystal of element
            type: str
          - name: cpera
            default: 0.0
            docstring: cpera of element
            type: float
          - name: conf
            default: '[Xe]4f2_5d0_6s2'
            docstring: conf of element
            type: str
          - name: r_rms
            default: 9.2803027311e-05
            docstring: r_rms of element
            type: float
      - name: pr
        docstring: data of element
        keywords:
          - name: vdw-radius
            default: -1.0
            docstring: radius of element
            type: float
          - name: covalent
            default: 1.65
            docstring: covalent value element
            type: float
          - name: Z
            default: 59
            docstring: z-value of element
            type: int
          - name: mass
            default: 140.90765
            docstring: mass of element
            type: float
          - name: symbol
            default: Pr
            docstring: symbol of element
            type: str
          - name: bpt
            default: 3785.0
            docstring: bpt of element
            type: float
          - name: mpt
            default: 1204.0
            docstring: mpt of element
            type: float
          - name: density
            default: 6.77
            docstring: density of element
            type: float
          - name: volume
            default: 20.8
            docstring: volume of element
            type: float
          - name: name
            default: Praseodymium
            docstring: name of element
            type: str
          - name: debye
            default: -152.0
            docstring: debye of element
            type: float
          - name: a
            default: 3.67
            docstring: a of element
            type: float
          - name: crystal
            default: HEX
            docstring: crystal of element
            type: str
          - name: cpera
            default: 1.614
            docstring: cpera of element
            type: float
          - name: conf
            default: '[Xe]4f3_5d0_6s2'
            docstring: conf of element
            type: str
          - name: r_rms
            default: 9.2997877424e-05
            docstring: r_rms of element
            type: float
      - name: nd
        docstring: data of element
        keywords:
          - name: vdw-radius
            default: -1.0
            docstring: radius of element
            type: float
          - name: covalent
            default: 1.64
            docstring: covalent value element
            type: float
          - name: Z
            default: 60
            docstring: z-value of element
            type: int
          - name: mass
            default: 144.24
            docstring: mass of element
            type: float
          - name: symbol
            default: Nd
            docstring: symbol of element
            type: str
          - name: bpt
            default: 3341.0
            docstring: bpt of element
            type: float
          - name: mpt
            default: 1289.0
            docstring: mpt of element
            type: float
          - name: density
            default: 7.0
            docstring: density of element
            type: float
          - name: volume
            default: 20.6
            docstring: volume of element
            type: float
          - name: name
            default: Neodymium
            docstring: name of element
            type: str
          - name: debye
            default: -157.0
            docstring: debye of element
            type: float
          - name: a
            default: 3.66
            docstring: a of element
            type: float
          - name: crystal
            default: HEX
            docstring: crystal of element
            type: str
          - name: cpera
            default: 1.614
            docstring: cpera of element
            type: float
          - name: conf
            default: '[Xe]4f4_5d0_6s2'
            docstring: conf of element
            type: str
          - name: r_rms
            default: 9.3576955934e-05
            docstring: r_rms of element
            type: float
      - name: pm
        docstring: data of element
        keywords:
          - name: vdw-radius
            default: -1.0
            docstring: radius of element
            type: float
          - name: covalent
            default: 1.63
            docstring: covalent value element
            type: float
          - name: Z
            default: 61
            docstring: z-value of element
            type: int
          - name: mass
            default: -145.0
            docstring: mass of element
            type: float
          - name: symbol
            default: Pm
            docstring: symbol of element
            type: str
          - name: bpt
            default: 3785.0
            docstring: bpt of element
            type: float
          - name: mpt
            default: 1204.0
            docstring: mpt of element
            type: float
          - name: density
            default: 6.475
            docstring: density of element
            type: float
          - name: volume
            default: 22.39
            docstring: volume of element
            type: float
          - name: name
            default: Promethium
            docstring: name of element
            type: str
          - name: debye
            default: 0.0
            docstring: debye of element
            type: float
          - name: a
            default: 0.0
            docstring: a of element
            type: float
          - name: crystal
            default: ''
            docstring: crystal of element
            type: str
          - name: cpera
            default: 0.0
            docstring: cpera of element
            type: float
          - name: conf
            default: '[Xe]4f5_5d0_6s2'
            docstring: conf of element
            type: str
          - name: r_rms
            default: 9.3768193375e-05
            docstring: r_rms of element
            type: float
      - name: sm
        docstring: data of element
        keywords:
          - name: vdw-radius
            default: -1.0
            docstring: radius of element
            type: float
          - name: covalent
            default: 1.62
            docstring: covalent value element
            type: float
          - name: Z
            default: 62
            docstring: z-value of element
            type: int
          - name: mass
            default: 150.36
            docstring: mass of element
            type: float
          - name: symbol
            default: Sm
            docstring: symbol of element
            type: str
          - name: bpt
            default: 2064.0
            docstring: bpt of element
            type: float
          - name: mpt
            default: 1345.0
            docstring: mpt of element
            type: float
          - name: density
            default: 7.54
            docstring: density of element
            type: float
          - name: volume
            default: 19.95
            docstring: volume of element
            type: float
          - name: name
            default: Samarium
            docstring: name of element
            type: str
          - name: debye
            default: 166.0
            docstring: debye of element
            type: float
          - name: a
            default: 9.0
            docstring: a of element
            type: float
          - name: crystal
            default: RHL
            docstring: crystal of element
            type: str
          - name: cpera
            default: 23.22
            docstring: cpera of element
            type: float
          - name: conf
            default: '[Xe]4f6_5d0_6s2'
            docstring: conf of element
            type: str
          - name: r_rms
            default: 9.5082839751e-05
            docstring: r_rms of element
            type: float
      - name: eu
        docstring: data of element
        keywords:
          - name: vdw-radius
            default: -1.0
            docstring: radius of element
            type: float
          - name: covalent
            default: 1.85
            docstring: covalent value element
            type: float
          - name: Z
            default: 63
            docstring: z-value of element
            type: int
          - name: mass
            default: 151.965
            docstring: mass of element
            type: float
          - name: symbol
            default: Eu
            docstring: symbol of element
            type: str
          - name: bpt
            default: 1870.0
            docstring: bpt of element
            type: float
          - name: mpt
            default: 1090.0
            docstring: mpt of element
            type: float
          - name: density
            default: 5.26
            docstring: density of element
            type: float
          - name: volume
            default: 28.9
            docstring: volume of element
            type: float
          - name: name
            default: Europium
            docstring: name of element
            type: str
          - name: debye
            default: -107.0
            docstring: debye of element
            type: float
          - name: a
            default: 4.61
            docstring: a of element
            type: float
          - name: crystal
            default: BCC
            docstring: crystal of element
            type: str
          - name: cpera
            default: 0.0
            docstring: cpera of element
            type: float
          - name: conf
            default: '[Xe]4f7_5d0_6s2'
            docstring: conf of element
            type: str
          - name: r_rms
            default: 9.5267329183e-05
            docstring: r_rms of element
            type: float
      - name: gd
        docstring: data of element
        keywords:
          - name: vdw-radius
            default: -1.0
            docstring: radius of element
            type: float
          - name: covalent
            default: 1.61
            docstring: covalent value element
            type: float
          - name: Z
            default: 64
            docstring: z-value of element
            type: int
          - name: mass
            default: 157.25
            docstring: mass of element
            type: float
          - name: symbol
            default: Gd
            docstring: symbol of element
            type: str
          - name: bpt
            default: 3539.0
            docstring: bpt of element
            type: float
          - name: mpt
            default: 1585.0
            docstring: mpt of element
            type: float
          - name: density
            default: 7.89
            docstring: density of element
            type: float
          - name: volume
            default: 19.9
            docstring: volume of element
            type: float
          - name: name
            default: Gadolinium
            docstring: name of element
            type: str
          - name: debye
            default: -176.0
            docstring: debye of element
            type: float
          - name: a
            default: 3.64
            docstring: a of element
            type: float
          - name: crystal
            default: HEX
            docstring: crystal of element
            type: str
          - name: cpera
            default: 1.588
            docstring: cpera of element
            type: float
          - name: conf
            default: '[Xe]4f7_5d1_6s2'
            docstring: conf of element
            type: str
          - name: r_rms
            default: 9.6177915369e-05
            docstring: r_rms of element
            type: float
      - name: tb
        docstring: data of element
        keywords:
          - name: vdw-radius
            default: -1.0
            docstring: radius of element
            type: float
          - name: covalent
            default: 1.59
            docstring: covalent value element
            type: float
          - name: Z
            default: 65
            docstring: z-value of element
            type: int
          - name: mass
            default: 158.92534
            docstring: mass of element
            type: float
          - name: symbol
            default: Tb
            docstring: symbol of element
            type: str
          - name: bpt
            default: 3496.0
            docstring: bpt of element
            type: float
          - name: mpt
            default: 1630.0
            docstring: mpt of element
            type: float
          - name: density
            default: 8.27
            docstring: density of element
            type: float
          - name: volume
            default: 19.2
            docstring: volume of element
            type: float
          - name: name
            default: Terbium
            docstring: name of element
            type: str
          - name: debye
            default: -188.0
            docstring: debye of element
            type: float
          - name: a
            default: 3.6
            docstring: a of element
            type: float
          - name: crystal
            default: HEX
            docstring: crystal of element
            type: str
          - name: cpera
            default: 1.581
            docstring: cpera of element
            type: float
          - name: conf
            default: '[Xe]4f9_5d0_6s2'
            docstring: conf of element
            type: str
          - name: r_rms
            default: 9.6357719009e-05
            docstring: r_rms of element
            type: float
      - name: dy
        docstring: data of element
        keywords:
          - name: vdw-radius
            default: -1.0
            docstring: radius of element
            type: float
          - name: covalent
            default: 1.59
            docstring: covalent value element
            type: float
          - name: Z
            default: 66
            docstring: z-value of element
            type: int
          - name: mass
            default: 162.5
            docstring: mass of element
            type: float
          - name: symbol
            default: Dy
            docstring: symbol of element
            type: str
          - name: bpt
            default: 2835.0
            docstring: bpt of element
            type: float
          - name: mpt
            default: 1682.0
            docstring: mpt of element
            type: float
          - name: density
            default: 8.54
            docstring: density of element
            type: float
          - name: volume
            default: 19.0
            docstring: volume of element
            type: float
          - name: name
            default: Dysprosium
            docstring: name of element
            type: str
          - name: debye
            default: -186.0
            docstring: debye of element
            type: float
          - name: a
            default: 3.59
            docstring: a of element
            type: float
          - name: crystal
            default: HEX
            docstring: crystal of element
            type: str
          - name: cpera
            default: 1.573
            docstring: cpera of element
            type: float
          - name: conf
            default: '[Xe]4f10_5d0_6s2'
            docstring: conf of element
            type: str
          - name: r_rms
            default: 9.6892647152e-05
            docstring: r_rms of element
            type: float
      - name: ho
        docstring: data of element
        keywords:
          - name: vdw-radius
            default: -1.0
            docstring: radius of element
            type: float
          - name: covalent
            default: 1.58
            docstring: covalent value element
            type: float
          - name: Z
            default: 67
            docstring: z-value of element
            type: int
          - name: mass
            default: 164.93032
            docstring: mass of element
            type: float
          - name: symbol
            default: Ho
            docstring: symbol of element
            type: str
          - name: bpt
            default: 2968.0
            docstring: bpt of element
            type: float
          - name: mpt
            default: 1743.0
            docstring: mpt of element
            type: float
          - name: density
            default: 8.8
            docstring: density of element
            type: float
          - name: volume
            default: 18.7
            docstring: volume of element
            type: float
          - name: name
            default: Holmium
            docstring: name of element
            type: str
          - name: debye
            default: -191.0
            docstring: debye of element
            type: float
          - name: a
            default: 3.58
            docstring: a of element
            type: float
          - name: crystal
            default: HEX
            docstring: crystal of element
            type: str
          - name: cpera
            default: 1.57
            docstring: cpera of element
            type: float
          - name: conf
            default: '[Xe]4f11_5d0_6s2'
            docstring: conf of element
            type: str
          - name: r_rms
            default: 9.6892647152e-05
            docstring: r_rms of element
            type: float
      - name: er
        docstring: data of element
        keywords:
          - name: vdw-radius
            default: -1.0
            docstring: radius of element
            type: float
          - name: covalent
            default: 1.57
            docstring: covalent value element
            type: float
          - name: Z
            default: 68
            docstring: z-value of element
            type: int
          - name: mass
            default: 167.26
            docstring: mass of element
            type: float
          - name: symbol
            default: Er
            docstring: symbol of element
            type: str
          - name: bpt
            default: 3136.0
            docstring: bpt of element
            type: float
          - name: mpt
            default: 1795.0
            docstring: mpt of element
            type: float
          - name: density
            default: 9.05
            docstring: density of element
            type: float
          - name: volume
            default: 18.4
            docstring: volume of element
            type: float
          - name: name
            default: Erbium
            docstring: name of element
            type: str
          - name: debye
            default: -195.0
            docstring: debye of element
            type: float
          - name: a
            default: 3.56
            docstring: a of element
            type: float
          - name: crystal
            default: HEX
            docstring: crystal of element
            type: str
          - name: cpera
            default: 1.57
            docstring: cpera of element
            type: float
          - name: conf
            default: '[Xe]4f12_5d0_6s2'
            docstring: conf of element
            type: str
          - name: r_rms
            default: 9.7943009317e-05
            docstring: r_rms of element
            type: float
      - name: tm
        docstring: data of element
        keywords:
          - name: vdw-radius
            default: -1.0
            docstring: radius of element
            type: float
          - name: covalent
            default: 1.56
            docstring: covalent value element
            type: float
          - name: Z
            default: 69
            docstring: z-value of element
            type: int
          - name: mass
            default: 168.93421
            docstring: mass of element
            type: float
          - name: symbol
            default: Tm
            docstring: symbol of element
            type: str
          - name: bpt
            default: 2220.0
            docstring: bpt of element
            type: float
          - name: mpt
            default: 1818.0
            docstring: mpt of element
            type: float
          - name: density
            default: 9.33
            docstring: density of element
            type: float
          - name: volume
            default: 18.1
            docstring: volume of element
            type: float
          - name: name
            default: Thulium
            docstring: name of element
            type: str
          - name: debye
            default: -200.0
            docstring: debye of element
            type: float
          - name: a
            default: 3.54
            docstring: a of element
            type: float
          - name: crystal
            default: HEX
            docstring: crystal of element
            type: str
          - name: cpera
            default: 1.57
            docstring: cpera of element
            type: float
          - name: conf
            default: '[Xe]4f13_5d0_6s2'
            docstring: conf of element
            type: str
          - name: r_rms
            default: 9.811562674e-05
            docstring: r_rms of element
            type: float
      - name: yb
        docstring: data of element
        keywords:
          - name: vdw-radius
            default: -1.0
            docstring: radius of element
            type: float
          - name: covalent
            default: 1.74
            docstring: covalent value element
            type: float
          - name: Z
            default: 70
            docstring: z-value of element
            type: int
          - name: mass
            default: 173.04
            docstring: mass of element
            type: float
          - name: symbol
            default: Yb
            docstring: symbol of element
            type: str
          - name: bpt
            default: 1467.0
            docstring: bpt of element
            type: float
          - name: mpt
            default: 1097.0
            docstring: mpt of element
            type: float
          - name: density
            default: 6.98
            docstring: density of element
            type: float
          - name: volume
            default: 24.79
            docstring: volume of element
            type: float
          - name: name
            default: Ytterbium
            docstring: name of element
            type: str
          - name: debye
            default: -118.0
            docstring: debye of element
            type: float
          - name: a
            default: 5.49
            docstring: a of element
            type: float
          - name: crystal
            default: FCC
            docstring: crystal of element
            type: str
          - name: cpera
            default: 0.0
            docstring: cpera of element
            type: float
          - name: conf
            default: '[Xe]4f14_5d0_6s2'
            docstring: conf of element
            type: str
          - name: r_rms
            default: 9.8968651305e-05
            docstring: r_rms of element
            type: float
      - name: lu
        docstring: data of element
        keywords:
          - name: vdw-radius
            default: -1.0
            docstring: radius of element
            type: float
          - name: covalent
            default: 1.56
            docstring: covalent value element
            type: float
          - name: Z
            default: 71
            docstring: z-value of element
            type: int
          - name: mass
            default: 174.967
            docstring: mass of element
            type: float
          - name: symbol
            default: Lu
            docstring: symbol of element
            type: str
          - name: bpt
            default: 3668.0
            docstring: bpt of element
            type: float
          - name: mpt
            default: 1936.0
            docstring: mpt of element
            type: float
          - name: density
            default: 9.84
            docstring: density of element
            type: float
          - name: volume
            default: 17.78
            docstring: volume of element
            type: float
          - name: name
            default: Lutetium
            docstring: name of element
            type: str
          - name: debye
            default: -207.0
            docstring: debye of element
            type: float
          - name: a
            default: 3.51
            docstring: a of element
            type: float
          - name: crystal
            default: HEX
            docstring: crystal of element
            type: str
          - name: cpera
            default: 1.585
            docstring: cpera of element
            type: float
          - name: conf
            default: '[Xe]4f14_5d1_6s2'
            docstring: conf of element
            type: str
          - name: r_rms
            default: 9.9137288835e-05
            docstring: r_rms of element
            type: float
      - name: th
        docstring: data of element
        keywords:
          - name: vdw-radius
            default: -1.0
            docstring: radius of element
            type: float
          - name: covalent
            default: 1.65
            docstring: covalent value element
            type: float
          - name: Z
            default: 90
            docstring: z-value of element
            type: int
          - name: mass
            default: 232.0381
            docstring: mass of element
            type: float
          - name: symbol
            default: Th
            docstring: symbol of element
            type: str
          - name: bpt
            default: 5061.0
            docstring: bpt of element
            type: float
          - name: mpt
            default: 2028.0
            docstring: mpt of element
            type: float
          - name: density
            default: 11.7
            docstring: density of element
            type: float
          - name: volume
            default: 19.9
            docstring: volume of element
            type: float
          - name: name
            default: Thorium
            docstring: name of element
            type: str
          - name: debye
            default: 100.0
            docstring: debye of element
            type: float
          - name: a
            default: 5.08
            docstring: a of element
            type: float
          - name: crystal
            default: FCC
            docstring: crystal of element
            type: str
          - name: cpera
            default: 0.0
            docstring: cpera of element
            type: float
          - name: conf
            default: '[Rn]6d2_7s2'
            docstring: conf of element
            type: str
          - name: r_rms
            default: 0.00010784503195
            docstring: r_rms of element
            type: float
      - name: pa
        docstring: data of element
        keywords:
          - name: vdw-radius
            default: -1.0
            docstring: radius of element
            type: float
          - name: covalent
            default: 0.0
            docstring: covalent value element
            type: float
          - name: Z
            default: 91
            docstring: z-value of element
            type: int
          - name: mass
            default: 231.03588
            docstring: mass of element
            type: float
          - name: symbol
            default: Pa
            docstring: symbol of element
            type: str
          - name: bpt
            default: 0.0
            docstring: bpt of element
            type: float
          - name: mpt
            default: 0.0
            docstring: mpt of element
            type: float
          - name: density
            default: 15.4
            docstring: density of element
            type: float
          - name: volume
            default: 15.0
            docstring: volume of element
            type: float
          - name: name
            default: Protactinium
            docstring: name of element
            type: str
          - name: debye
            default: 0.0
            docstring: debye of element
            type: float
          - name: a
            default: 3.92
            docstring: a of element
            type: float
          - name: crystal
            default: TET
            docstring: crystal of element
            type: str
          - name: cpera
            default: 0.825
            docstring: cpera of element
            type: float
          - name: conf
            default: '[Rn]5f2_6d1_7s2'
            docstring: conf of element
            type: str
          - name: r_rms
            default: 0.00010770535752
            docstring: r_rms of element
            type: float
      - name: u
        docstring: data of element
        keywords:
          - name: vdw-radius
            default: -1.0
            docstring: radius of element
            type: float
          - name: covalent
            default: 1.42
            docstring: covalent value element
            type: float
          - name: Z
            default: 92
            docstring: z-value of element
            type: int
          - name: mass
            default: 238.0289
            docstring: mass of element
            type: float
          - name: symbol
            default: U
            docstring: symbol of element
            type: str
          - name: bpt
            default: 4407.0
            docstring: bpt of element
            type: float
          - name: mpt
            default: 1405.0
            docstring: mpt of element
            type: float
          - name: density
            default: 18.9
            docstring: density of element
            type: float
          - name: volume
            default: 12.59
            docstring: volume of element
            type: float
          - name: name
            default: Uranium
            docstring: name of element
            type: str
          - name: debye
            default: -210.0
            docstring: debye of element
            type: float
          - name: a
            default: 2.85
            docstring: a of element
            type: float
          - name: crystal
            default: ORC
            docstring: crystal of element
            type: str
          - name: cpera
            default: 0.0
            docstring: cpera of element
            type: float
          - name: conf
            default: '[Rn]5f3_6d1_7s2'
            docstring: conf of element
            type: str
          - name: r_rms
            default: 0.00010867476102
            docstring: r_rms of element
            type: float
      - name: np
        docstring: data of element
        keywords:
          - name: vdw-radius
            default: -1.0
            docstring: radius of element
            type: float
          - name: covalent
            default: 0.0
            docstring: covalent value element
            type: float
          - name: Z
            default: 93
            docstring: z-value of element
            type: int
          - name: mass
            default: 237.048
            docstring: mass of element
            type: float
          - name: symbol
            default: Np
            docstring: symbol of element
            type: str
          - name: bpt
            default: 0.0
            docstring: bpt of element
            type: float
          - name: mpt
            default: 910.0
            docstring: mpt of element
            type: float
          - name: density
            default: 20.4
            docstring: density of element
            type: float
          - name: volume
            default: 11.62
            docstring: volume of element
            type: float
          - name: name
            default: Neptunium
            docstring: name of element
            type: str
          - name: debye
            default: -188.0
            docstring: debye of element
            type: float
          - name: a
            default: 4.72
            docstring: a of element
            type: float
          - name: crystal
            default: ORC
            docstring: crystal of element
            type: str
          - name: cpera
            default: 0.0
            docstring: cpera of element
            type: float
          - name: conf
            default: '[Rn]5f4_6d1_7s2'
            docstring: conf of element
            type: str
          - name: r_rms
            default: 0.00010853744903
            docstring: r_rms of element
            type: float
      - name: pu
        docstring: data of element
        keywords:
          - name: vdw-radius
            default: -1.0
            docstring: radius of element
            type: float
          - name: covalent
            default: 0.0
            docstring: covalent value element
            type: float
          - name: Z
            default: 94
            docstring: z-value of element
            type: int
          - name: mass
            default: -244.0
            docstring: mass of element
            type: float
          - name: symbol
            default: Pu
            docstring: symbol of element
            type: str
          - name: bpt
            default: 3503.0
            docstring: bpt of element
            type: float
          - name: mpt
            default: 913.0
            docstring: mpt of element
            type: float
          - name: density
            default: 19.8
            docstring: density of element
            type: float
          - name: volume
            default: 12.32
            docstring: volume of element
            type: float
          - name: name
            default: Plutonium
            docstring: name of element
            type: str
          - name: debye
            default: -150.0
            docstring: debye of element
            type: float
          - name: a
            default: 0.0
            docstring: a of element
            type: float
          - name: crystal
            default: MCL
            docstring: crystal of element
            type: str
          - name: cpera
            default: 0.0
            docstring: cpera of element
            type: float
          - name: conf
            default: '[Rn]5f6_6d0_7s2'
            docstring: conf of element
            type: str
          - name: r_rms
            default: 0.00010949065967
            docstring: r_rms of element
            type: float
      - name: am
        docstring: data of element
        keywords:
          - name: vdw-radius
            default: -1.0
            docstring: radius of element
            type: float
          - name: covalent
            default: 0.0
            docstring: covalent value element
            type: float
          - name: Z
            default: 95
            docstring: z-value of element
            type: int
          - name: mass
            default: -243.0
            docstring: mass of element
            type: float
          - name: symbol
            default: Am
            docstring: symbol of element
            type: str
          - name: bpt
            default: 2880.0
            docstring: bpt of element
            type: float
          - name: mpt
            default: 1268.0
            docstring: mpt of element
            type: float
          - name: density
            default: 13.6
            docstring: density of element
            type: float
          - name: volume
            default: 17.86
            docstring: volume of element
            type: float
          - name: name
            default: Americium
            docstring: name of element
            type: str
          - name: debye
            default: 0.0
            docstring: debye of element
            type: float
          - name: a
            default: 0.0
            docstring: a of element
            type: float
          - name: crystal
            default: ''
            docstring: crystal of element
            type: str
          - name: cpera
            default: 0.0
            docstring: cpera of element
            type: float
          - name: conf
            default: '[Rn]5f7_6d0_7s2'
            docstring: conf of element
            type: str
          - name: r_rms
            default: 0.00010935561268
            docstring: r_rms of element
            type: float
      - name: cm
        docstring: data of element
        keywords:
          - name: vdw-radius
            default: -1.0
            docstring: radius of element
            type: float
          - name: covalent
            default: 0.0
            docstring: covalent value element
            type: float
          - name: Z
            default: 96
            docstring: z-value of element
            type: int
          - name: mass
            default: -247.0
            docstring: mass of element
            type: float
          - name: symbol
            default: Cm
            docstring: symbol of element
            type: str
          - name: bpt
            default: 0.0
            docstring: bpt of element
            type: float
          - name: mpt
            default: 1340.0
            docstring: mpt of element
            type: float
          - name: density
            default: 13.511
            docstring: density of element
            type: float
          - name: volume
            default: 18.28
            docstring: volume of element
            type: float
          - name: name
            default: Curium
            docstring: name of element
            type: str
          - name: debye
            default: 0.0
            docstring: debye of element
            type: float
          - name: a
            default: 0.0
            docstring: a of element
            type: float
          - name: crystal
            default: ''
            docstring: crystal of element
            type: str
          - name: cpera
            default: 0.0
            docstring: cpera of element
            type: float
          - name: conf
            default: '[Rn]5f7_6d1_7s2'
            docstring: conf of element
            type: str
          - name: r_rms
            default: 0.00010989359973
            docstring: r_rms of element
            type: float
      - name: bk
        docstring: data of element
        keywords:
          - name: vdw-radius
            default: -1.0
            docstring: radius of element
            type: float
          - name: covalent
            default: 0.0
            docstring: covalent value element
            type: float
          - name: Z
            default: 97
            docstring: z-value of element
            type: int
          - name: mass
            default: -247.0
            docstring: mass of element
            type: float
          - name: symbol
            default: Bk
            docstring: symbol of element
            type: str
          - name: bpt
            default: 0.0
            docstring: bpt of element
            type: float
          - name: mpt
            default: 0.0
            docstring: mpt of element
            type: float
          - name: density
            default: 0.0
            docstring: density of element
            type: float
          - name: volume
            default: 0.0
            docstring: volume of element
            type: float
          - name: name
            default: Berkelium
            docstring: name of element
            type: str
          - name: debye
            default: 0.0
            docstring: debye of element
            type: float
          - name: a
            default: 0.0
            docstring: a of element
            type: float
          - name: crystal
            default: ''
            docstring: crystal of element
            type: str
          - name: cpera
            default: 0.0
            docstring: cpera of element
            type: float
          - name: conf
            default: '[Rn]5f8_6d1_7s2'
            docstring: conf of element
            type: str
          - name: r_rms
            default: 0.00010989359973
            docstring: r_rms of element
            type: float
      - name: cf
        docstring: data of element
        keywords:
          - name: vdw-radius
            default: -1.0
            docstring: radius of element
            type: float
          - name: covalent
            default: 0.0
            docstring: covalent value element
            type: float
          - name: Z
            default: 98
            docstring: z-value of element
            type: int
          - name: mass
            default: -251.0
            docstring: mass of element
            type: float
          - name: symbol
            default: Cf
            docstring: symbol of element
            type: str
          - name: bpt
            default: 0.0
            docstring: bpt of element
            type: float
          - name: mpt
            default: 900.0
            docstring: mpt of element
            type: float
          - name: density
            default: 0.0
            docstring: density of element
            type: float
          - name: volume
            default: 0.0
            docstring: volume of element
            type: float
          - name: name
            default: Californium
            docstring: name of element
            type: str
          - name: debye
            default: 0.0
            docstring: debye of element
            type: float
          - name: a
            default: 0.0
            docstring: a of element
            type: float
          - name: crystal
            default: ''
            docstring: crystal of element
            type: str
          - name: cpera
            default: 0.0
            docstring: cpera of element
            type: float
          - name: conf
            default: '[Rn]5f10_6d0_7s2'
            docstring: conf of element
            type: str
          - name: r_rms
            default: 0.00011042580946
            docstring: r_rms of element
            type: float
      - name: es
        docstring: data of element
        keywords:
          - name: vdw-radius
            default: -1.0
            docstring: radius of element
            type: float
          - name: covalent
            default: 0.0
            docstring: covalent value element
            type: float
          - name: Z
            default: 99
            docstring: z-value of element
            type: int
          - name: mass
            default: -252.0
            docstring: mass of element
            type: float
          - name: symbol
            default: Es
            docstring: symbol of element
            type: str
          - name: bpt
            default: 0.0
            docstring: bpt of element
            type: float
          - name: mpt
            default: 0.0
            docstring: mpt of element
            type: float
          - name: density
            default: 0.0
            docstring: density of element
            type: float
          - name: volume
            default: 0.0
            docstring: volume of element
            type: float
          - name: name
            default: Einsteinium
            docstring: name of element
            type: str
          - name: debye
            default: 0.0
            docstring: debye of element
            type: float
          - name: a
            default: 0.0
            docstring: a of element
            type: float
          - name: crystal
            default: ''
            docstring: crystal of element
            type: str
          - name: cpera
            default: 0.0
            docstring: cpera of element
            type: float
          - name: conf
            default: '[Rn]5f11_6d0_7s2'
            docstring: conf of element
            type: str
          - name: r_rms
            default: 0.00011055797721
            docstring: r_rms of element
            type: float
      - name: fm
        docstring: data of element
        keywords:
          - name: vdw-radius
            default: -1.0
            docstring: radius of element
            type: float
          - name: covalent
            default: 0.0
            docstring: covalent value element
            type: float
          - name: Z
            default: 100
            docstring: z-value of element
            type: int
          - name: mass
            default: -257.0
            docstring: mass of element
            type: float
          - name: symbol
            default: Fm
            docstring: symbol of element
            type: str
          - name: bpt
            default: 0.0
            docstring: bpt of element
            type: float
          - name: mpt
            default: 0.0
            docstring: mpt of element
            type: float
          - name: density
            default: 0.0
            docstring: density of element
            type: float
          - name: volume
            default: 0.0
            docstring: volume of element
            type: float
          - name: name
            default: Fermium
            docstring: name of element
            type: str
          - name: debye
            default: 0.0
            docstring: debye of element
            type: float
          - name: a
            default: 0.0
            docstring: a of element
            type: float
          - name: crystal
            default: ''
            docstring: crystal of element
            type: str
          - name: cpera
            default: 0.0
            docstring: cpera of element
            type: float
          - name: conf
            default: '[Rn]5f12_6d0_7s2'
            docstring: conf of element
            type: str
          - name: r_rms
            default: 0.00011121362374
            docstring: r_rms of element
            type: float
      - name: md
        docstring: data of element
        keywords:
          - name: vdw-radius
            default: -1.0
            docstring: radius of element
            type: float
          - name: covalent
            default: 0.0
            docstring: covalent value element
            type: float
          - name: Z
            default: 101
            docstring: z-value of element
            type: int
          - name: mass
            default: -258.0
            docstring: mass of element
            type: float
          - name: symbol
            default: Md
            docstring: symbol of element
            type: str
          - name: bpt
            default: 0.0
            docstring: bpt of element
            type: float
          - name: mpt
            default: 0.0
            docstring: mpt of element
            type: float
          - name: density
            default: 0.0
            docstring: density of element
            type: float
          - name: volume
            default: 0.0
            docstring: volume of element
            type: float
          - name: name
            default: Mendelevium
            docstring: name of element
            type: str
          - name: debye
            default: 0.0
            docstring: debye of element
            type: float
          - name: a
            default: 0.0
            docstring: a of element
            type: float
          - name: crystal
            default: ''
            docstring: crystal of element
            type: str
          - name: cpera
            default: 0.0
            docstring: cpera of element
            type: float
          - name: conf
            default: '[Rn]5f13_6d0_7s2'
            docstring: conf of element
            type: str
          - name: r_rms
            default: 0.00011134373034
            docstring: r_rms of element
            type: float
      - name: '"no"'
        docstring: data of element
        keywords:
          - name: vdw-radius
            default: -1.0
            docstring: radius of element
            type: float
          - name: covalent
            default: 0.0
            docstring: covalent value element
            type: float
          - name: Z
            default: 102
            docstring: z-value of element
            type: int
          - name: mass
            default: -259.0
            docstring: mass of element
            type: float
          - name: symbol
            default: '"No"'
            docstring: symbol of element
            type: str
          - name: bpt
            default: 0.0
            docstring: bpt of element
            type: float
          - name: mpt
            default: 0.0
            docstring: mpt of element
            type: float
          - name: density
            default: 0.0
            docstring: density of element
            type: float
          - name: volume
            default: 0.0
            docstring: volume of element
            type: float
          - name: name
            default: Nobelium
            docstring: name of element
            type: str
          - name: debye
            default: 0.0
            docstring: debye of element
            type: float
          - name: a
            default: 0.0
            docstring: a of element
            type: float
          - name: crystal
            default: ''
            docstring: crystal of element
            type: str
          - name: cpera
            default: 0.0
            docstring: cpera of element
            type: float
          - name: conf
            default: '[Rn]5f14_6d0_7s2'
            docstring: conf of element
            type: str
          - name: r_rms
            default: 0.00011147350119
            docstring: r_rms of element
            type: float
      - name: lr
        docstring: data of element
        keywords:
          - name: vdw-radius
            default: -1.0
            docstring: radius of element
            type: float
          - name: covalent
            default: 0.0
            docstring: covalent value element
            type: float
          - name: Z
            default: 103
            docstring: z-value of element
            type: int
          - name: mass
            default: -260.0
            docstring: mass of element
            type: float
          - name: symbol
            default: Lr
            docstring: symbol of element
            type: str
          - name: bpt
            default: 0.0
            docstring: bpt of element
            type: float
          - name: mpt
            default: 0.0
            docstring: mpt of element
            type: float
          - name: density
            default: 0.0
            docstring: density of element
            type: float
          - name: volume
            default: 0.0
            docstring: volume of element
            type: float
          - name: name
            default: Lawrencium
            docstring: name of element
            type: str
          - name: debye
            default: 0.0
            docstring: debye of element
            type: float
          - name: a
            default: 0.0
            docstring: a of element
            type: float
          - name: crystal
            default: ''
            docstring: crystal of element
            type: str
          - name: cpera
            default: 0.0
            docstring: cpera of element
            type: float
          - name: conf
            default: '[Rn]5f14_6d1_7s2'
            docstring: conf of element
            type: str
          - name: r_rms
            default: 0.00011186082063
            docstring: r_rms of element
            type: float
    docstring: list of elements with data<|MERGE_RESOLUTION|>--- conflicted
+++ resolved
@@ -403,7 +403,11 @@
         docstring: |
           Plot converged molecular orbitals from list of indices, negative index
           plots all orbitals.
-<<<<<<< HEAD
+      - name: hirshfeld_charges
+        type: bool
+        default: false
+        docstring: |
+          Compute Hirshfeld charges.
   - name: Forces
     docstring: |
       Define parameters for the computation of forces.
@@ -432,13 +436,6 @@
           Sets the radius of the surface used in the computation of forces.
           The radius is given by this factor times the distance to the neariest neighbour. Must be between 0.1 and 0.9.
           This should rarely need to be changed. Different values can change the accuracy of the forces.
-=======
-      - name: hirshfeld_charges
-        type: bool
-        default: false
-        docstring: |
-          Compute Hirshfeld charges.
->>>>>>> aa3868b3
   - name: ExternalFields
     docstring: |
       Define external electromagnetic fields.
